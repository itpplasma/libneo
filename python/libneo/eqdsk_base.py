--- conflicted
+++ resolved
@@ -135,7 +135,6 @@
         f.write("\n")
 
         write_field(f, eqdata['Ip'])
-<<<<<<< HEAD
         write_field(f, eqdata['PsiaxisVs'])
         write_field(f, 0.0)
         write_field(f, eqdata['Rpsi0'])
@@ -147,10 +146,6 @@
         write_field(f, eqdata['PsiedgeVs'])
         write_field(f, 0.0)
         write_field(f, 0.0)
-=======
-        f.write("\n")
-
->>>>>>> 8370da42
         f.write("\n")
 
         write_array(f, eqdata['fprof'])
@@ -161,22 +156,11 @@
         write_array(f, eqdata['PsiVs'].flatten())
 
         write_array(f, eqdata['qprof'])
-<<<<<<< HEAD
-        print("writing q profile to file")
-        print(eqdata['qprof'])
+        
         f.write(f"{eqdata['npbound']} {eqdata['nplimiter']}\n")
 
-        print("writing Lcfs to file")
-        print(eqdata['Lcfs'])
         write_array(f, eqdata['Lcfs'].flatten())
         
-=======
-
-        f.write(f"{eqdata['npbound']} {eqdata['nplimiter']}\n")
-
-        write_array(f, eqdata['Lcfs'].flatten())
-
->>>>>>> 8370da42
         write_array(f, eqdata['Limiter'].flatten())
 
 
