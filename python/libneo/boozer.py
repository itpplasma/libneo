#!/usr/bin/env python3
# -*- coding: utf-8 -*-
"""
Created on Wed Mar 23 10:17:41 2016

@author: Christopher Albert
"""
import numpy as np
import libneo
import _efit_to_boozer as efit_to_boozer

__all__ = ['get_magnetic_axis',
           'get_boozer_transform','get_boozer_harmonics','write_boozer_head',
           'append_boozer_block_head', 'append_boozer_block',
           'convert_to_boozer', 'BoozerFile']

length_cgs_to_si = 1e-2
debug = False

<<<<<<< HEAD
=======

>>>>>>> f1edfce0
def get_boozer_transform(stor, num_theta):
    from scipy.interpolate import CubicSpline

    efit_to_boozer.efit_to_boozer.init()

<<<<<<< HEAD
    R_axis, Z_axis = get_magnetic_axis()

=======
>>>>>>> f1edfce0
    ns = stor.shape[0]

    G_of_thb = []
    dth_of_thb = []
    for ks in np.arange(ns - 1):
<<<<<<< HEAD
        psi = np.array(0.0)
        s = np.array(stor[ks])

        th_boozers = []
        th_geoms = []
        Gs = []

        for th_symflux in 2 * np.pi * np.arange(2 * num_theta) / (2 * num_theta):
            inp_label = 1
            (
                q,
                _,
                _,
                _,
                _,
                _,
                _,
                R,
                _,
                _,
                Z,
                _,
                _,
                G,
                _,
                _,
            ) = efit_to_boozer.efit_to_boozer.magdata(inp_label, s, psi, th_symflux)
            Gs.append(G)
            th_boozers.append(th_symflux + G / q)
            th_geoms.append(np.arctan2(
              Z*length_cgs_to_si - Z_axis,
              R*length_cgs_to_si - R_axis))
        
        Gs = np.array(Gs)
        Gs = np.append(Gs, Gs[0])

        dth_of_thb_element, th_boozers, th_geoms = get_sign_dependent_thetas(th_geoms, th_boozers)

        G_of_thb.append(CubicSpline(th_boozers, Gs, bc_type="periodic"))
        dth_of_thb.append(CubicSpline(th_boozers, dth_of_thb_element, bc_type="periodic"))

    return dth_of_thb, G_of_thb
  
def get_sign_dependent_thetas(th_geoms, th_boozers):

  th_boozers = np.unwrap(th_boozers)
  monotone_sign_boozers = np.sign(np.mean(np.sign(np.diff(th_boozers))))

  th_geoms = np.unwrap(th_geoms)
  monotone_sign_geoms = np.sign(np.mean(np.sign(np.diff(th_geoms))))

  th_boozers = np.append(th_boozers, th_boozers[0] + monotone_sign_boozers * 2 * np.pi)
  th_geoms = np.append(th_geoms, th_geoms[0] + monotone_sign_geoms * 2 * np.pi)

  if monotone_sign_boozers == monotone_sign_geoms:
    sign = -1
  else:
    sign = 1 

  dth_of_thb_element = th_geoms + sign * th_boozers

  return dth_of_thb_element, th_boozers, th_geoms
  
=======
        th_boozers, th_geoms, G_s = get_angles_and_transformation(stor[ks], num_theta)
        dth, th_boozers, th_geoms = get_sign_dependent_thetas(th_geoms, th_boozers)

        G_of_thb.append(CubicSpline(th_boozers, Gs, bc_type="periodic"))
        dth_of_thb.append(CubicSpline(th_boozers, dth, bc_type="periodic"))

    return dth_of_thb, G_of_thb


def get_angles_and_transformation(s, num_theta):
    psi = np.array(0.0)
    R_axis, Z_axis = get_magnetic_axis()

    th_boozers = []
    th_geoms = []
    Gs = []

    for th_symflux in 2 * np.pi * np.arange(2 * num_theta) / (2 * num_theta):
        inp_label = 1
        (q, _, _, _, _, _, _,
        R, _, _, 
        Z, _, _, 
        G, _, _,
        ) = efit_to_boozer.efit_to_boozer.magdata(inp_label, s, psi, th_symflux)
        Gs.append(G)
        th_boozers.append(th_symflux + G / q)
        th_geoms.append(np.arctan2(
          Z*length_cgs_to_si - Z_axis,
          R*length_cgs_to_si - R_axis))
    
    Gs = np.array(Gs)
    Gs = np.append(Gs, Gs[0])

    return th_boozers, th_geoms, Gs

  
def get_sign_dependent_thetas(th_geoms, th_boozers):

  th_boozers = np.unwrap(th_boozers)
  monotone_sign_boozers = np.sign(np.mean(np.sign(np.diff(th_boozers))))
>>>>>>> f1edfce0

  th_geoms = np.unwrap(th_geoms)
  monotone_sign_geoms = np.sign(np.mean(np.sign(np.diff(th_geoms))))

<<<<<<< HEAD
=======
  th_boozers = np.append(th_boozers, th_boozers[0] + monotone_sign_boozers * 2 * np.pi)
  th_geoms = np.append(th_geoms, th_geoms[0] + monotone_sign_geoms * 2 * np.pi)

  if monotone_sign_boozers == monotone_sign_geoms:
    sign = -1
  else:
    sign = 1 

  dth= th_geoms + sign * th_boozers

  return dth, th_boozers, th_geoms
  


>>>>>>> f1edfce0
def get_B0_of_s_theta_boozer(stor, num_theta):
  from scipy.interpolate import CubicSpline

  efit_to_boozer.efit_to_boozer.init()

  ns = stor.shape[0]

  B0 = []
  for ks in np.arange(ns - 1):
    psi = np.array(0.0)
    s = np.array(stor[ks])

    th_boozers = []
    B0mod = []
    for th_symflux in 2 * np.pi * np.arange(2 * num_theta) / (2 * num_theta):
      inp_label = 1
      (
        q,
        _,
        _,
        _,
        _,
        B0mod_temp,
        _,
        _,
        _,
        _,
        _,
        _,
        _,
        G,
        _,
        _,
      ) = efit_to_boozer.efit_to_boozer.magdata(
        inp_label, s, psi, th_symflux)
      th_boozers.append(th_symflux + G / q)
      B0mod.append(B0mod_temp)

    th_boozers = np.unwrap(th_boozers)
    monotone_sign_boozers = np.sign(np.mean(np.sign(np.diff(th_boozers))))
    th_boozers = np.append(th_boozers, th_boozers[0] + monotone_sign_boozers * 2 * np.pi)

    B0mod = np.array(B0mod)
    B0mod = np.append(B0mod, B0mod[0])
    B0.append(CubicSpline(th_boozers, B0mod, bc_type='periodic'))

  return B0


def get_boozer_harmonics(f, stor, num_theta, num_phi, m0b, n, dth_of_thb, G_of_thb):
  """
  f(stor, th_geom, ph) of normalized toroidal flux and geometric angles

  Returns: Fourier harmonics fmn in terms of Boozer angles
  Set num_phi=1 for axisymmetric case.
  """

  ns = stor.shape[0]

  fmn = np.zeros((ns - 1, 2 * m0b + 1), dtype=complex)

  th_geoms, phs = get_thgeoms_phs(ns, num_theta, num_phi, dth_of_thb, G_of_thb)


  for kth in np.arange(num_theta):
    if debug: print(f"kth = {kth}/{num_theta-1}")
    thb = kth * 2 * np.pi / (num_theta)
    for kph in np.arange(num_phi):
      phb = kph * 2 * np.pi / (num_phi)
      f_values = f(stor[:-1], th_geoms[:, kth], phs[:, kth, kph])

      for m in np.arange(-m0b, m0b + 1):
        # Take a sum over all theta values here
        fmn[:, m + m0b] += f_values * np.exp(-1j * (m * thb + n * phb))

  return fmn / ((num_theta) * (num_phi))

def get_thgeoms_phs(ns, num_theta, num_phi, dth_of_thb, G_of_thb):
  
  th_geoms = np.zeros((ns - 1, num_theta))
  phs = np.zeros((ns - 1, num_theta, num_phi))

  # Loop over flux surface index
  for ks in np.arange(ns - 1):
    if debug: print(f"ks = {ks}/{ns-2}")
    for kth in np.arange(num_theta):
      thb = kth * 2 * np.pi / num_theta
      th_geoms[ks, kth] = thb + dth_of_thb[ks](thb)
      G = G_of_thb[ks](thb)
      for kph in np.arange(num_phi):
        phb = kph * 2 * np.pi / num_phi
        phs[ks, kth, kph] = phb - G

  return th_geoms, phs

def get_boozer_harmonics_divide_f_by_B0(f, stor, num_theta, num_phi, m0b, n, dth_of_thb, G_of_thb):
  """
  f(stor, th_geom, ph) of normalized toroidal flux and geometric angles

  Returns: Fourier harmonics fmn in terms of Boozer angles, i.e. fmn(s,m) for a given
  toroidal mode number n
  """

  ns = stor.shape[0]
  fmn = np.zeros((ns - 1, 2 * m0b + 1), dtype=complex)

  th_geoms, phs = get_thgeoms_phs(ns, num_theta, num_phi, dth_of_thb, G_of_thb)
  B0 = get_B0_of_s_theta_boozer(stor, num_theta)

  for kth in np.arange(num_theta):
    if debug: print(f"kth = {kth}/{num_theta-1}")
    thb = kth * 2 * np.pi / num_theta
    B0_arr = np.array([spline(thb) for spline in B0])

    for kph in np.arange(num_phi):
      phb = kph * 2 * np.pi / num_phi

      f_values = np.array(f(stor[:-1], th_geoms[:, kth], phs[:, kth, kph]), dtype=complex) \
        / B0_arr

      for m in np.arange(-m0b, m0b + 1):
        # Take a sum over all theta values here
        fmn[:, m + m0b] += f_values * np.exp(-1j * (m * thb + n * phb))

  return fmn / (num_theta * num_phi)

def get_boozer_harmonics_divide_f_by_B0_1D(f, stor, num_theta, num_phi, m0b, n, dth_of_thb, G_of_thb):
  """
  f_n(stor, th_geom) of normalized toroidal flux and geometric poloidal angle for given 
  toroidal mode number n (also in geometric angle). Takes also the transformation from 
  geometric to Boozer angle in toroidal direction into account (additional phase factor
  depending on G(\vatheta_B)).

  Returns: Fourier harmonics fmn in terms of Boozer angles, i.e. fmn(s,m) for a given
  toroidal mode number n
  """

  ns = stor.shape[0]
  fmn = np.zeros((ns - 1, 2 * m0b + 1), dtype=complex)

  th_geoms, phs = get_thgeoms_phs(ns, num_theta, num_phi, dth_of_thb, G_of_thb)
  B0 = get_B0_of_s_theta_boozer(stor, num_theta)

  for kth in np.arange(num_theta):
    if debug: print(f"kth = {kth}/{num_theta-1}")
    thb = kth * 2 * np.pi / num_theta
    B0_arr = np.array([spline(thb) for spline in B0])

    G = np.array([G_of_thb[ks](thb) for ks in np.arange(ns - 1)])

    f_values = np.array(f(stor[:-1], th_geoms[:, kth], phs[:, kth, 0]), dtype=complex) \
      / B0_arr * np.exp(-1j * n * G)

    for m in np.arange(-m0b, m0b + 1):
      # Take a sum over all theta values here
      fmn[:, m + m0b] += f_values * np.exp(-1j * (m * thb))

  return fmn / (num_theta * num_phi)

def get_boozer_harmonics_divide_f_by_B0_1D_fft(f, stor, num_theta, n, dth_of_thb=None, G_of_thb=None):
  """
  f_n(ind_stor, th_geom) of normalized toroidal flux (index is used as argument!) and 
  geometric poloidal angle for given 
  toroidal mode number n (also in geometric angle). Takes also the transformation from 
  geometric to Boozer angle in toroidal direction into account (additional phase factor
  depending on G(\vatheta_B)).

  Returns: Fourier harmonics fmn in terms of Boozer angles, i.e. fmn(s,m) for a given
  toroidal mode number n
  """

  ns = stor.shape[0]
  fmn = np.zeros((ns - 1, num_theta), dtype=complex)

  if dth_of_thb==None or G_of_thb==None:  
    dth_of_thb, G_of_thb = get_boozer_transform(stor, num_theta)

  th_geoms, phs = get_thgeoms_phs(ns, num_theta, 1, dth_of_thb, G_of_thb)
  theta_boozers = np.linspace(0, 2*np.pi, num_theta, endpoint=False)

  B0 = get_B0_of_s_theta_boozer(stor, num_theta)

  fmn = np.zeros((ns -1, num_theta), dtype=complex)
  for js, ks in enumerate(stor[:-1]):
    FF = f(js, th_geoms[js,:]) / B0[js](theta_boozers) * np.exp(-1j * n * G_of_thb[js](theta_boozers))
    fmn[js, :] = np.fft.fft(FF)
  return fmn / num_theta

def get_magnetic_axis():
  psi = np.array(0.0)
  theta = np.array(0.0)
  si = np.array(0.0)

  inp_label = 1
  (
    _,
    _,
    _,
    _,
    _,
    _,
    _,
    R,
    _,
    _,
    Z,
    _,
    _,
    _,
    _,
    _,
  ) = efit_to_boozer.efit_to_boozer.magdata(inp_label, si, psi, theta)

  R_axis = R * length_cgs_to_si
  Z_axis = Z * length_cgs_to_si

  return R_axis, Z_axis


def write_boozer_head(filename, version, shot: int, m0b, n0b, nsurf_fmt, nfp, psi_tor_a, aminor, Rmajor):
  import getpass

  global_variables_head_line=" m0b   n0b  nsurf  nper    flux [Tm^2]        a [m]          R [m]"

  with open(filename, 'w') as outfile:
    outfile.write("CC Boozer-coordinate data file\n")
    outfile.write("CC Version: " + version + '\n')
    outfile.write("CC Author: " + getpass.getuser() + '\n')
    outfile.write("CC shot: {:4d}".format(shot) + '\n')
    outfile.write(global_variables_head_line + '\n')
    outfile.write("{:4d}  {:4d}  {:3d} {:4d}  ".format(m0b, n0b, nsurf_fmt, nfp))
    outfile.write("{:12.6e}   {:12.6e}   {:12.6e}".format(psi_tor_a, aminor, Rmajor))
    outfile.write("\n")

def append_boozer_block_head(filename, s, iota, bsubvB, bsubuB, pprime, vp, enfp):
  import numpy as np
  import scipy.constants

  mu0 = scipy.constants.mu_0

  _append_boozer_block_head(filename, s, iota,
    -2.0*np.pi/mu0*bsubvB/enfp, -2.0*np.pi/mu0*bsubuB, pprime,
    -4.0*np.pi**2*vp/enfp)

def _append_boozer_block_head(filename, s, iota, Jpol_divided_by_nper, Itor, pprime, sqrt_g_00):
  with open(filename, 'a') as outfile:
    outfile.write('        s               iota           Jpol/nper          '+
    'Itor            pprime         sqrt g(0,0)\n')
    outfile.write('                                          [A]           '+
    '[A]             [Pa]         (dV/ds)/nper\n')
    outfile.write(' {:16.8e}'.format(s))
    outfile.write(' {:16.8e}'.format(iota))
    outfile.write(' {:16.8e}'.format(Jpol_divided_by_nper))
    outfile.write(' {:16.8e}'.format(Itor))
    outfile.write(' {:16.8e}'.format(pprime))
    outfile.write(' {:16.8e}'.format(sqrt_g_00))
    outfile.write('\n')

def append_boozer_block(filename, mb, nb, rmnb, zmnb, vmnb, bmnb, enfp):
  from numpy import array, int32
  _append_boozer_block(filename, mb, array(nb/enfp, dtype=int32),
      rmnb.real, -rmnb.imag,
      zmnb.real, -zmnb.imag,
      vmnb.real, -vmnb.imag,
      bmnb.real, -bmnb.imag)

def _append_boozer_block(filename, mb, nb, rmnc, rmns, zmnc, zmns, vmnc, vmns, bmnc, bmns):
  with open(filename, 'a') as f:
    f.write('    m    n      rmnc [m]         rmns [m]         zmnc [m]  '+
            '       zmns [m]         vmnc [ ]         vmns [ ]         '+
            'bmnc [T]         bmns [T]\n')
    for k in range(len(mb)):
      f.write(' {:4d} {:4d}'.format(mb[k], nb[k]))
      f.write(' {:16.8e} {:16.8e}'.format(rmnc[k], rmns[k]))
      f.write(' {:16.8e} {:16.8e}'.format(zmnc[k], zmns[k]))
      f.write(' {:16.8e} {:16.8e}'.format(vmnc[k], vmns[k]))
      f.write(' {:16.8e} {:16.8e}'.format(bmnc[k], bmns[k]))
      f.write('\n')


def _append_boozer_block_stellerator_symmetry(filename, mb, nb, rmnc, zmns, vmns, bmnc):
  with open(filename, 'a') as f:
    f.write('    m    n      rmnc [m]         zmns [m]  '+
            '       vmns [ ]         bmnc [T]\n')
    for k in range(len(mb)):
      f.write(' {:4d} {:4d}'.format(mb[k], nb[k]))
      f.write(' {:16.8e}'.format(rmnc[k]))
      f.write(' {:16.8e}'.format(zmns[k]))
      f.write(' {:16.8e}'.format(vmns[k]))
      f.write(' {:16.8e}'.format(bmnc[k]))
      f.write('\n')


def convert_to_boozer(infile, ks, outfile, uv_grid_multiplicator: int = 6):
  """
  input:
  ------
  infile: string, name(+path) of the input file (including extension).
  ks: integer, number of the flux surface to handle. Must be in the range
    [1, n-2] where n is the number of flux surfaces in the file. This is
    because of the interpolation that is done.
  outfile: string, name of the output file.
  uv_grid_multiplicator: integer, the function creates a grid in vmec u
    and v coordinates for calculation of the boozer variables. This
    factor determines how many more points should be used compared to
    the maximum m/n-mode number. For example, a value of 6 would mean,
    60 points in u and 24 in v direction will be used if 10 and 4 are
    the maximum modes numbers for m and n respectively.
    The default value should work for some cases(?), but might need to
    be increased for others. [Default: 6]

  output:
  -------
  none

  sideeffects:
  ------------
  creates outfile.
  """
  # Import modules.

  # Look for a fourier transformation module.
  try:
    from fourier import fourierseries as fourierseries1
    print('Using f2py fourierseries .so')
  except:
    try:
      from fourier_win import fourierseries as fourierseries1
      print('Using Win32 f2py fourierseries DLL')
    except:
      def fourierseries1(fmn, u, v, m, n):
        ycpl = np.sum(fmn*np.exp(1j*(m*u + n*v)))
        return np.real(ycpl)
      print('Using Python fourierseries (SLOW!)')
  # Standard stuff.
  import math
  import numpy as np
  import scipy.interpolate as ip
  import string
  import sys
  import time

  def nextpow2(i):
    """Return next largest power of 2.

    Return the smallest n > i, with n of the form n = 2^k.

    input:
    ------
    i: number (if integer or float should not matter), for which to
      calculate the next power of 2.

    output:
    -------
    integer, as defined above.

    sideeffects:
    ------------
    None
    """
    n = 1
    while n < i: n *= 2
    return n

  def fourierseries(fmn, u, v, m, n):
    if type(u) == float or u.size == 1:
      ycpl = np.sum(fmn*np.exp(1j*(m*u + n*v)))
      return np.real(ycpl)
    else:
      y = np.zeros(u.shape)
      for k in range(u.size):
        y[k] = fourierseries1(fmn, u[k], v[k], m, n)
      return y

  pi = np.pi

  nl     = 3          # number of points on each side for Lagrange interpolation
  plot   = False

  t = time.time()

  low = True # use lower mode number for NetCDF (not Nyquist one)
  if infile.endswith('nc'):
    print('Reading NetCDF file {} at flux surface {}'.format(infile,ks))
    import scipy.io.netcdf as ncdf
    f = ncdf.netcdf_file(infile)
    data = f.variables

    enrho = np.copy(data['ns'].data)
    mlow = np.array(np.copy(data['xm'].data),int)
    nlow = np.array(-np.copy(data['xn'].data),int)
    m = np.array(np.copy(data['xm_nyq'].data),int)
    n = np.array(-np.copy(data['xn_nyq'].data),int)
    empol = int(np.max(np.abs(m)) + 1)
    entor = int(np.max(np.abs(n)))
    empoll = int(np.max(np.abs(mlow)) + 1)
    entorl = int(np.max(np.abs(nlow)))
    phip = -np.copy(data['phipf'].data)/(2.0*np.pi)
    pres = np.copy(data['presf'].data)
    empmnt= np.copy(data['mnmax_nyq'].data)
    empmntl= np.copy(data['mnmax'].data)
    buco =  np.copy(data['buco'].data)
    bvco =  np.copy(data['bvco'].data)
    iota =  np.copy(data['iotas'].data)
    enfp =  np.copy(data['nfp'].data)
    vp =    np.copy(data['vp'].data)

    try:
      rmnl = np.copy(data['rmnc'].data - 1.0j*data['rmns'].data)
      zmnl = np.copy(data['zmnc'].data - 1.0j*data['zmns'].data)
      lmnl = np.copy(data['lmnc'].data - 1.0j*data['lmns'].data)
      bsubumn = np.copy(data['bsubumnc'].data - 1.0j*data['bsubumns'].data)
      bsubvmn = np.copy(data['bsubvmnc'].data - 1.0j*data['bsubvmns'].data)
      bsubsmn = np.copy(data['bsubsmnc'].data - 1.0j*data['bsubsmns'].data)
      bsupumn = np.copy(data['bsupumnc'].data - 1.0j*data['bsupumns'].data)
      bsupvmn = np.copy(data['bsupvmnc'].data - 1.0j*data['bsupvmns'].data)
    except:  # Stellarator-symmetric case
      print('Stellarator-symmetric case')
      rmnl = np.copy(data['rmnc'].data)
      zmnl = np.copy(- 1.0j*data['zmns'].data)
      lmnl = np.copy(- 1.0j*data['lmns'].data)
      bsubumn = np.copy(data['bsubumnc'].data)
      bsubvmn = np.copy(data['bsubvmnc'].data)
      bsubsmn = np.copy(- 1.0j*data['bsubsmns'].data)
      bsupumn = np.copy(data['bsupumnc'].data)
      bsupvmn = np.copy(data['bsupvmnc'].data)

    del data
    f.close()
    # use only modes where all quantities are defined
    condi = (np.abs(m)<empoll) & (np.abs(n)<=entorl)

    if low:
      m = mlow
      n = nlow
      empol = empoll
      entor = entorl
      empmnt = empmntl
      rmn = rmnl
      zmn = zmnl
      lmn = lmnl
      bsubumn = bsubumn[:,condi]
      bsubvmn = bsubvmn[:,condi]
      bsubsmn = bsubsmn[:,condi]
      bsupumn = bsupumn[:,condi]
      bsupvmn = bsupvmn[:,condi]
    else:
      rmn = np.zeros(bsubumn.shape, complex)
      zmn = np.zeros(bsubumn.shape, complex)
      lmn = np.zeros(bsubumn.shape, complex)
      rmn[:,condi] = rmnl
      zmn[:,condi] = zmnl
      lmn[:,condi] = lmnl

  else:
    print('Reading text file {} at flux surface {}'.format(infile,ks))
    with open(infile) as f:
      lines = f.readlines()

    block = np.fromstring(lines[0], sep=' ')
    gamma = block[0]
    enfp  = int(block[1])
    enrho = int(block[2])
    block = np.fromstring(lines[1], sep=' ')
    empol = int(block[0])
    entor = int(block[1])
    empmnt= int(block[2])
    block = np.fromstring(lines[2], sep=' ')
    eiasym = int(block[0])
    phiedge  = block[1]

    lfourier = lines[3:enrho*empmnt+3]
    lprofile = lines[enrho*empmnt+3:enrho*empmnt+int(math.ceil((enrho-1)*12/5))+4]
    fourier = np.fromstring(string.join(lfourier),sep=' ').reshape(enrho,empmnt,16)
    profile = np.fromstring(string.join(lprofile), sep=' ')[0:12*(enrho-1)]\
        .reshape(enrho-1,12)

    # Fourier quantities
    rmn = fourier[:,:,0] - 1.0j*fourier[:,:,2]
    zmn = fourier[:,:,3] - 1.0j*fourier[:,:,1]
    bsupumn = fourier[:,:,4] - 1.0j*fourier[:,:,6]
    bsupvmn = fourier[:,:,5] - 1.0j*fourier[:,:,7]
    lmn = fourier[:,:,9] - 1j*fourier[:,:,8]
    bsubsmn = fourier[:,:,15] - 1.0j*fourier[:,:,12]
    bsubumn = fourier[:,:,10] - 1.0j*fourier[:,:,13]
    bsubvmn = fourier[:,:,11] - 1.0j*fourier[:,:,14]

    # Profile quantities
    iota = profile[:,0] # TODO: this seems to be full mesh, need Lagrange
    mass = profile[:,1]
    pres = profile[:,2]
    phip = profile[:,3]
    buco = profile[:,4]
    bvco = profile[:,5]
    phi  = profile[:,6]
    vp   = profile[:,7]
    overr = profile[:,8]
    jcuru = profile[:,9]
    jcurv = profile[:,10]
    specw = profile[:,11]

    # Modenumbers
    k = 0
    m = np.zeros(empmnt,dtype=int)
    n = np.zeros(empmnt,dtype=int)
    for mk in range(empol):
      nmin0 = -entor
      if mk < 1:
        nmin0 = 0
      for nk in range(nmin0,entor+1):
        m[k] = mk
        n[k] = -nk*enfp
        k = k+1

    # Adjustments
    iota = np.insert(iota, 0, 0.0)
    phip = np.insert(phip, 0, 0.0)
    buco = np.insert(buco, 0, 0.0)
    bvco = np.insert(bvco, 0, 0.0)
    vp = np.insert(vp, 0, 0.0)

  ns = enrho - 1
  ds = 1.0/ns
  s   = (np.arange(0,ns)+0.5)*ds
  sf  = (np.arange(0,ns+1))*ds

  # Reduce number of points for radial interpolation if near axis or
  # near outer border.
  if(ks < 3 or ks > ns-3):
    nl = 2

  if(ks < 2 or ks > ns-2):
    nl = 1

  print('Defining parameters and functions')

  cond1   = (m != 0)
  cond2   = (n != 0)
  m1 = m[cond1]; n1 = n[cond1]
  m2 = m[cond2]; n2 = n[cond2]

  s           = np.insert(s, 0, 0.0)
  dpsitords   = -phip

  # Full mesh quantities
  ppoly  = ip.lagrange(sf[ks-nl:ks+nl],pres[ks-nl:ks+nl])
  pspoly = np.polyder(ppoly)
  psval  = np.polyval(ppoly,s[ks])

  # Radial interpolation of the quantities. Also get derivative from interpolation.
  # Half to full grid?
  rmnval = []; rsmnval = []
  zmnval = []; zsmnval = []
  lmnval = []; lsmnval = []
  for km in range(empmnt):
    rpoly = ip.lagrange(sf[ks-nl:ks+nl],rmn[ks-nl:ks+nl,km])
    rspoly = np.polyder(rpoly)
    rmnval.append(np.polyval(rpoly, s[ks]))
    rsmnval.append(np.polyval(rspoly, s[ks]))

    zpoly = ip.lagrange(sf[ks-nl:ks+nl],zmn[ks-nl:ks+nl,km])
    zspoly = np.polyder(zpoly)
    zmnval.append(np.polyval(zpoly, s[ks]))
    zsmnval.append(np.polyval(zspoly, s[ks]))

    lpoly = ip.lagrange(sf[ks-nl:ks+nl],lmn[ks-nl:ks+nl,km])
    lspoly = np.polyder(lpoly)
    lmnval.append(np.polyval(lpoly, s[ks]))
    lsmnval.append(np.polyval(lspoly, s[ks]))

  rmnval = np.array(rmnval); zmnval = np.array(zmnval); lmnval = np.array(lmnval)
  rsmnval= np.array(rsmnval);zsmnsval=np.array(zsmnval);lsmnval=np.array(lsmnval)

  # Cylindrical coordinates
  def r(u,v): return fourierseries(rmnval,u,v,m,n)
  def drdu(u,v): return fourierseries(1j*m*rmnval,u,v,m,n)
  def drds(u,v): return fourierseries(rsmnval,u,v,m,n)

  def z(u,v): return fourierseries(zmnval,u,v,m,n)
  def dzdu(u,v): return fourierseries(1j*m*zmnval,u,v,m,n)
  def dzds(u,v): return fourierseries(zsmnsval,u,v,m,n)

  # Stream function
  def lam(u,v): return fourierseries(lmnval,u,v,m,n)
  def dlamdu(u,v): return fourierseries(1j*m*lmnval,u,v,m,n)
  def dlamdv(u,v): return fourierseries(1j*n*lmnval,u,v,m,n)
  def dlamds(u,v): return fourierseries(lsmnval,u,v,m,n)

  def bsupu(u,v,fsi): return fourierseries(bsupumn[fsi,:],u,v,m,n)
  def bsupv(u,v,fsi): return fourierseries(bsupvmn[fsi,:],u,v,m,n)

  def bsubs(u,v,fsi): return fourierseries(bsubsmn[fsi,:],u,v,m,n)
  def bsubu(u,v,fsi): return fourierseries(bsubumn[fsi,:],u,v,m,n)
  def bsubv(u,v,fsi): return fourierseries(bsubvmn[fsi,:],u,v,m,n)

  def bmod2(u,v,fsi): return bsupu(u,v,fsi)*bsubu(u,v,fsi) +\
      bsupv(u,v,fsi)*bsubv(u,v,fsi)
  def bmod(u,v): return np.sqrt(bmod2(u,v,ks))

  # Metric tensor
  def G(u,v): return drdu(u,v)*dzds(u,v)-drds(u,v)*dzdu(u,v)
  def sqrtg(u,v): return np.abs(r(u,v)*G(u,v))

  # Alternative definition of stream function
  def dlamdu0(u,v): return sqrtg(u,v)/dpsitords[ks]*bsupv(u,v,ks)-1.0
  def dlamdv0(u,v): return (-sqrtg(u,v)/(iota[ks]*dpsitords[ks])*bsupu(u,v,ks)+1.0)*iota[ks]

  # VMEC magnetic coordinates
  def uf(u,v,fsi): return u + lam(u,v)
  def sqrtgf(u,v): return sqrtg(u,v)/np.abs(1+dlamdu(u,v))
  def bsupuf(u,v,fsi): return (1+dlamdu(u,v,fsi))*bsupu(u,v,fsi)+\
      dlamdv(u,v,fsi)*bsubv(u,v,fsi)

  # Boozer coordinates
  bsubuB   = np.real(bsubumn[:,0])
  bsubvB   = np.real(bsubvmn[:,0])
  bsubuB2  = buco
  bsubvB2  = bvco
  pprime   = 0.0

  # output flux surface quantities
  # TODO: check sign convention. This one matches Strumberger output
  # TODO: check dV/ds and bvco enfp factor. Documentation says it's already included
  #       but it seems it needs to be added to get the correct output
  # TODO: pprime
  append_boozer_block_head(outfile, s[ks], iota[ks], bsubvB[ks], bsubuB[ks], pprime, vp[ks], enfp)

  def sqrtgB(u,v): return np.abs(dpsitords[ks]*(iota[ks]*bsubuB[ks]+
                                  bsubvB[ks])/bmod2(u,v,ks))


  def hcheck(u,v): return sqrtgf(u,v)/sqrtgB(u,v) - 1.0

  # Boozer conversion
  print('Boozer conversion after Nuehrenberg/Zille')

  hmn1 = (bsubumn[ks,cond1]-1j*m1*bsubuB[ks]*lmnval[cond1])/\
          (1j*m1*(bsubuB[ks]+bsubvB[ks]/iota[ks]))
  hmn2 = (bsubvmn[ks,cond2]-1j*n2*bsubuB[ks]*lmnval[cond2])/\
          (1j*n2*(bsubuB[ks]+bsubvB[ks]/iota[ks]))

  hmn = np.zeros(m.shape, dtype='complex')
  hmn[cond2] = hmn2
  hmn[cond1] = hmn1

  def H(u,v): return fourierseries(hmn,u,v,m,n)
  def dHdu(u,v): return fourierseries(1j*m*hmn,u,v,m,n)
  def dHdv(u,v): return fourierseries(1j*n*hmn,u,v,m,n)

  def dth(u,v): return fourierseries(lmnval+hmn, u, v, m, n)
  def dph(u,v): return fourierseries(hmn/iota[ks], u, v, m, n)

  # Calculate Boozer modes
  m0b = 2*empol-1
  n0b = 4*entor+1
  mb = np.zeros(int((m0b-1)*n0b+(n0b-1)/2+1),dtype=int)
  nb = np.zeros(int((m0b-1)*n0b+(n0b-1)/2+1),dtype=int)
  k=0
  for mk in range(m0b):
    nmin0 = -2*entor
    if mk < 1:
      nmin0 = 0
    for nk in range(nmin0,2*entor+1):
      mb[k] = mk
      nb[k] = nk*enfp
      k = k+1

  nu = uv_grid_multiplicator*np.max(np.abs(m))-1
  nv = uv_grid_multiplicator*np.max(np.abs(n))+1
  du = 2.0*pi/nu
  dv = 2.0*pi/nv
  ug = np.arange(0,2*pi,du)
  vg = np.arange(0,2*pi,dv)
  [U,V] = np.meshgrid(ug,vg)
  U = U.flatten().T; V = V.flatten().T
  THB = U + dth(U,V)
  PHB = V + dph(U,V)
  R = r(U,V)
  Z = z(U,V)
  B = bmod(U,V)
  H1 = H(U,V)
  HCHECK = hcheck(U,V)
  Jbinv = np.abs((1.0+dlamdu(U,V)+dHdu(U,V))*(1.0+dHdv(U,V)/iota[ks])\
          -dHdu(U,V)/iota[ks]*(dlamdv(U,V)+dHdv(U,V)))

  print("Computing Boozer modes")
  dthmnb = np.zeros(mb.shape, complex)
  dphmnb = np.zeros(mb.shape, complex)
  rmnb = np.zeros(mb.shape, complex)
  zmnb = np.zeros(mb.shape, complex)
  bmnb = np.zeros(mb.shape, complex)
  hmnb = np.zeros(mb.shape, complex)
  hcheckmnb = np.zeros(mb.shape, complex)
  for km in range(len(mb)):
    efun = 2.0/(2.0*np.pi)**2*np.exp(-1.0j*(mb[km]*THB + nb[km]*PHB))*du*dv
    if (mb[km]==0) and (nb[km]==0):
      efun = efun/2.0
    dthmnb[km] = np.sum(efun*Jbinv*(THB-U))
    dphmnb[km] = np.sum(efun*Jbinv*(PHB-V))
    rmnb[km] = np.sum(efun*Jbinv*R)
    zmnb[km] = np.sum(efun*Jbinv*Z)
    bmnb[km] = np.sum(efun*Jbinv*B)
    hmnb[km] = np.sum(efun*Jbinv*H1)
    hcheckmnb[km] = np.sum(efun*Jbinv*HCHECK)

  vmnb = -enfp*dphmnb/(2*np.pi)

  append_boozer_block(outfile, mb, nb, rmnb, zmnb, vmnb, bmnb, enfp)

  elapsed = time.time() - t
  print('Elapsed time: {} s'.format(elapsed))


  #~ plot = True
  if plot:
    import matplotlib.pyplot as plt
    # Check contravariant B_Boozer
    u = np.linspace(-np.pi,np.pi,100)
    v = 0

    plt.figure(1)
    plt.clf()
    plt.subplot(1,2,1)
    plt.title('dlamdu')
    plt.plot(u, [dlamdu(ui,v) for ui in u])
    plt.plot(u, [dlamdu0(ui,v) for ui in u],'--')
    plt.legend(['dlamdu','dlamdu0'])

    plt.subplot(1,2,2)
    plt.title('dlamdv')
    plt.plot(u, [dlamdv(ui,v) for ui in u])
    plt.plot(u, [dlamdv0(ui,v) for ui in u],'--')
    plt.legend(['dlamdv','dlamdv0'])

    plt.figure(3)
    plt.clf()
    plt.title('sqrtg')
    plt.plot(u, [sqrtg(ui,v) for ui in u])
    plt.plot(u, [sqrtgf(ui,v) for ui in u],'--')
    plt.plot(u, [sqrtgB(ui,v) for ui in u],'-.')

    plt.figure(4)
    plt.clf()
    plt.subplot(1,2,1)
    plt.title('bsubuB')
    plt.plot(s, bsubuB)
    plt.plot(s, bsubuB2,'--')
    plt.subplot(1,2,2)
    plt.title('bsubvB')
    plt.plot(s, bsubvB)
    plt.plot(s, bsubvB2,'--')

  #  plt.figure(4)
  #  plt.subplot(1,2,1)
  #  plt.title('bsupu')
  #  plt.plot(s, bsupumn)
  #  plt.subplot(1,2,2)
  #  plt.title('bsupv')
  #  plt.plot(s, bsupvmn)
  #  plt.show()


  #  plt.figure(5)
  #  plt.subplot(1,2,1)
  #  plt.title('rmn')
  #  plt.plot(rmnval[(n==0)&(m<5)])
  #  plt.subplot(1,2,2)
  #  plt.title('zmn')
  #  plt.plot(zmnval[(n==0)&(m<5)])
  #  plt.show()

class BoozerFile:
  """Storing the information in a boozer file.

  This class is designed to store the information of a boozer file.

  Note that there are different versions of boozer files.
  So far this class can read two of them. The first one is those of
  Strumberger, the second is called 'other' until a better name is
  found.
  They differ in the number of modes present in the file, the number of
  columns ('other' has only the real values) and in the order of the
  modes.
  Note that the functions were written with the order of 'Strumberger'
  in mind, thus they might not work with 'other' (except for
  'read_boozer').
  """
  # Note: order due to history, only Strumberger was handled in the beginning.
  file_versions_to_read = {'Strumberger': 0, 'other': 1}

  file_version = file_versions_to_read['other']

  def initialize(self):
    self.comments = []
    self.m0b = 0
    self.n0b = 0
    self.nsurf = 0
    self.nper = 0
    self.flux = 0.0 #[Tm^2]
    self.a = 0.0
    self.R = 0.0 # [m]

    self.s = []
    self.iota = []
    self.Jpol_divided_by_nper = []
    self.Itor = []
    self.pprime = []
    self.sqrt_g_00 = []

    self.m = []
    self.n = []
    self.rmnc = [] # [m]
    self.rmns = [] # [m]
    self.zmnc = [] # [m]
    self.zmns = [] # [m]
    self.vmnc = []
    self.vmns = []
    self.bmnc = [] # [T]
    self.bmns = [] # [T]


  def read_boozer(self, filename: str):
    """Reads information from a file, whose name is given as a string.

    This routine will read the content of file 'filename', assuming it
    is a boozer file (thus expecting a specific format).
    The comments are available in a list, each line an entry.
    Global fields are available as simple elements.
    Fields that depend on radius are lists, those that depend on radius
    and mode number lists of lists.
    """

    with open(filename) as f:
      lines = f.readlines()

    # Get header information, e.g. comments and sizes.
    for lineindex in range(len(lines)):
      line = lines[lineindex]
      if (len(line) > 2):
        # Comments start with 'CC' followed by a whitespace.
        if (line.split()[0] == 'CC'):
          self.comments.append(line[2+1:]) # 2+1 to ignore 'CC' and the following whitespace.

        if (lineindex > 1):
          if ((lines[lineindex-1].split())[0] == 'm0b'):
            self.m0b = int((lines[lineindex].split())[0])
            self.n0b = int((lines[lineindex].split())[1])
            self.nsurf = int((lines[lineindex].split())[2])
            self.nper = int((lines[lineindex].split())[3])
            self.flux = float((lines[lineindex].split())[4])
            self.a = float((lines[lineindex].split())[5])
            self.R = float((lines[lineindex].split())[6])
            break

    self.check_which_file_version()

    blocklines = []

    blockindex = -1
    for lineindex in range(len(lines)):
      line = lines[lineindex]
      if (line.split()[0] == 's'):
        blockindex += 1
        blocklines.append([])

      if (blockindex >= 0 and len(line) > 0):
        blocklines[blockindex].append(line)

    if (len(blocklines) != self.nsurf):
      print('m0b = ' + str(self.m0b))
      print('n0b = ' + str(self.n0b))
      print('nsurf = ' + str(self.nsurf))
      print('nper = ' + str(self.nper))
      print('flux = ' + str(self.flux))
      print('a = ' + str(self.a))
      print('R = ' + str(self.R))
      print(str(len(blocklines)) + ' != ' + str(self.nsurf))
      raise Exception

    head_number_of_lines = 4
    if (self.file_version == self.file_versions_to_read['Strumberger']):
      # Strumberger format +1 for zero mode, and n modes go from -n to n,
      # so also +1 for the zero mode.
      expected_block_length = (self.m0b + 1)*(2*self.n0b + 1)
    elif (self.file_version == self.file_versions_to_read['other']):
      # other format: m = 0 has only n+1 positive modes, while other m
      # modes have positivie and negative n, so 2n+1 for each
      expected_block_length = 1*(self.n0b + 1) + self.m0b*(2*self.n0b + 1)

    for i in range(self.nsurf):
      if (len(blocklines[i]) != expected_block_length + head_number_of_lines):
        print("ERROR: number of lines in block does not match expectation (modes+header)")
        print(str(len(blocklines[i])) + ' != ' + str(expected_block_length) + ' + ' + str(head_number_of_lines))
        raise Exception

      self.m.append([])
      self.n.append([])
      self.rmnc.append([])
      self.rmns.append([])
      self.zmnc.append([])
      self.zmns.append([])
      self.vmnc.append([])
      self.vmns.append([])
      self.bmnc.append([])
      self.bmns.append([])

      for j in range(0, expected_block_length + head_number_of_lines):
        if (j == 2):
          line_split = blocklines[i][j].split();
          self.s.append(float(line_split[0]))
          self.iota.append(float(line_split[1]))
          self.Jpol_divided_by_nper.append(float(line_split[2]))
          self.Itor.append(float(line_split[3]))
          self.pprime.append(float(line_split[4]))
          self.sqrt_g_00.append(float(line_split[5]))

        if (j > 3):
          line_split = blocklines[i][j].split();
          # Consider different formats(?)
          if (len(line_split) == 10):
            self.m[i].append(int(line_split[0]))
            self.n[i].append(int(line_split[1]))
            self.rmnc[i].append(float(line_split[2]))
            self.rmns[i].append(float(line_split[3]))
            self.zmnc[i].append(float(line_split[4]))
            self.zmns[i].append(float(line_split[5]))
            self.vmnc[i].append(float(line_split[6]))
            self.vmns[i].append(float(line_split[7]))
            self.bmnc[i].append(float(line_split[8]))
            self.bmns[i].append(float(line_split[9]))
          elif (len(line_split) == 6):
            self.m[i].append(int(line_split[0]))
            self.n[i].append(int(line_split[1]))
            self.rmnc[i].append(float(line_split[2]))
            self.rmns[i].append(0.0)
            self.zmnc[i].append(0.0)
            self.zmns[i].append(float(line_split[3]))
            self.vmnc[i].append(0.0)
            self.vmns[i].append(float(line_split[4]))
            self.bmnc[i].append(float(line_split[5]))
            self.bmns[i].append(0.0)
          else:
            print('Unknown format of the boozer file. Number of elements: ' + str(len(line_split)))
            print('Can handle 6 and 10.')
            raise Exception

    self._read_from = filename

  def check_which_file_version(self):
    """
    Check comments to determine which type of boozer file this is.

    So far two versions of boozer files can be read:
    - Strumberger
    - an unnamed version
    """
    for c in self.comments:
      if 'Strumberger' in c:
        self.file_version = self.file_versions_to_read['Strumberger']
        return

  def get_rbeg(self):
    rbeg = []
    for radial_position in self.rmnc:
      rbeg.append(sum(radial_position))

    return rbeg

  def get_zbeg(self):
    zbeg = []
    for radial_position in self.zmnc:
      zbeg.append(sum(radial_position))

    return zbeg

  def get_bbeg(self):
    bbeg = []
    for radial_position in self.bmnc:
      bbeg.append(sum(radial_position))

    return bbeg

  def get_iota(self):

    return self.iota

  def __init__(self, filename: str, *, uv_grid_multiplicator: int = 6):
    """Init routine which takes a string, representing the file to read.
    """
    self.initialize()

    if filename != '':
      if filename.endswith('nc'):
        self.convert_vmec_to_boozer(filename, uv_grid_multiplicator)
      else:
        self.read_boozer(filename)

  def write(self, filename: str):
    write_boozer_head(filename, '', 0, self.m0b, self.n0b, self.nsurf,
      self.nper, self.flux, self.a, self.R)

    for i in range(self.nsurf):
      _append_boozer_block_head(filename, self.s[i], self.iota[i],
        self.Jpol_divided_by_nper[i], self.Itor[i], self.pprime[i],
        self.sqrt_g_00[i])
      _append_boozer_block(filename, self.m[i], self.n[i],
        self.rmnc[i], self.rmns[i],
        self.zmnc[i], self.zmns[i],
        self.vmnc[i], self.vmns[i],
        self.bmnc[i], self.bmns[i])

  def contours_in_r_z_plane(self, phi: float, nplotsurf: int, outfile: str, add_last_flux_surface:bool = False):
    """Write outfile with contours based on data, at specified toroidal angle.

    Output data is first column for R, second for Z, with contours
    seperated by empty lines. This is intended for plotting with
    gnuplot, where the empty lines will cause different contours not to
    be connected. File can also be load'ed with octave/matlab, but then
    seperation into contours is lost.
    Note that contours are closed, i.e. the first point is also added as
    last point.

    Example:
    --------
      contours_in_r_z_plane(phi=0.0, nplotsurf=20, outfile="rz_contours.dat")

    Input:
    ------
    phi: toroidal angle (in units of pi) at which to compute the contours.
    nplotsurf: number of flux surfaces to calculate (output will contain
      one contour less).
    outfile: string, name of the file in which to store the data.
    add_last_flux_surface: bool, if true then the last closed flux
      surface is explicitly added to the output. [False]

    output:
    -------
    none

    sideeffects:
    ------------
    Creates a file to which the data is written.

    limitations:
    ------------
    With current implementation first contour is innermost flux surface.
    Subsequent contours, may be further innwards or on top of first
    contour.
    """

    import math

    hrho = 1.0/float(nplotsurf)
    phi = phi*math.pi

    nmodes = (self.m0b+1)*(2*self.n0b+1)
    modfactor = 30
    nt = self.m0b*modfactor

    rho_tor = hrho
    s_plot = rho_tor**2
    s = 0.0
    with open(outfile, 'w') as outfile:

      for k in range(self.nsurf):
        s_old = s
        s = self.s[k]

        if (s > s_plot):
          [Rnew, Znew] = self.get_R_Z(np = nt, phi = phi, ind = k)
          # Add first point at end, to close the lines.
          Rnew.append(Rnew[0])
          Znew.append(Znew[0])

          if k > 0:
            [Rold, Zold] = self.get_R_Z(np = nt, phi = phi, ind = k-1)
            Rold.append(Rold[0])
            Zold.append(Zold[0])
          else:
            Rold = Rnew
            Zold = Znew

          w=(s_plot-s_old)/(s-s_old)
          for i in range(nt+1):
            outfile.write(' {:16.8e}'.format(Rnew[i]*w + Rold[i]*(1.0-w)))
            outfile.write(' {:16.8e}'.format(Znew[i]*w + Zold[i]*(1.0-w)))
            outfile.write('\n')

          outfile.write('\n')

          rho_tor = rho_tor + hrho
          s_plot = rho_tor**2

      if (add_last_flux_surface):
        [Rnew, Znew] = self.get_R_Z(np = nt, phi = phi, ind = -1)
        Rnew.append(Rnew[0])
        Znew.append(Znew[0])
        for i in range(nt+1):
          outfile.write(' {:16.8e}'.format(Rnew[i]))
          outfile.write(' {:16.8e}'.format(Znew[i]))
          outfile.write('\n')


  def get_contours_in_r_z_plane(self, phi: float, nplotsurf: int, add_last_flux_surface:bool = False):
    """Get list of contours based on data, at specified toroidal angle.

    Note that contours are closed, i.e. the first point is also added as
    last point.

    Example:
    --------
      get_contours_in_r_z_plane(phi=0.0, nplotsurf=20)

    Input:
    ------
    phi: toroidal angle (in units of pi) at which to compute the contours.
    nplotsurf: number of flux surfaces to calculate (output will contain
      one contour less).
    add_last_flux_surface: bool, if true then the last closed flux
      surface is explicitly added to the output. [False]

    output:
    -------
    Rs, Zs: lists of numpy arrays of floats. R/Z coordinates for each
      flux surfaces.

    sideeffects:
    ------------
    None

    limitations:
    ------------
    With current implementation first contour is innermost flux surface.
    Subsequent contours, may be further innwards or on top of first
    contour.
    """

    import math

    from numpy import array

    hrho = 1.0/float(nplotsurf)
    phi = phi*math.pi

    nmodes = (self.m0b+1)*(2*self.n0b+1)
    modfactor = 30
    nt = self.m0b*modfactor

    rho_tor = hrho
    s_plot = rho_tor**2
    s = 0.0

    Rs = []
    Zs = []
    for k in range(self.nsurf):
      s_old = s
      s = self.s[k]

      if (s > s_plot):
        [Rnew, Znew] = self.get_R_Z(np = nt, phi = phi, ind = k)
        # Add first point at end, to close the lines.
        Rnew.append(Rnew[0])
        Znew.append(Znew[0])

        if k > 0:
          [Rold, Zold] = self.get_R_Z(np = nt, phi = phi, ind = k-1)
          Rold.append(Rold[0])
          Zold.append(Zold[0])
        else:
          Rold = Rnew
          Zold = Znew

        w=(s_plot-s_old)/(s-s_old)

        Rs.append(array(Rnew)*w + array(Rold)*(1.0-w))
        Zs.append(array(Znew)*w + array(Zold)*(1.0-w))

        rho_tor = rho_tor + hrho
        s_plot = rho_tor**2

    if (add_last_flux_surface):
      [Rnew, Znew] = self.get_R_Z(np = nt, phi = phi, ind = -1)
      Rnew.append(Rnew[0])
      Znew.append(Znew[0])

      Rs.append(Rnew)
      Zs.append(Znew)

    return Rs, Zs


  def get_radial_cut_of_minor_radius(self, poloidal_angle: float):
    """Get radial cut of the minor radius at a specified angle.
    """

    import math

    # \todo correct values for the axis.
    #raxis = self.R
    raxis = sum(self.rmnc[0]) - self.a*math.sqrt(self.s[0])
    zaxis = sum(self.zmnc[0])

    phi = 0

    radii = []

    for k in range(self.nsurf):

      R = sum(rr * math.cos(m*poloidal_angle - self.nper*n*phi) + rc * math.sin(m*poloidal_angle - self.nper*n*phi) for rr, rc, m, n in zip(self.rmnc[k], self.rmns[k], self.m[k], self.n[k]))
      Z = sum(zr * math.cos(m*poloidal_angle - self.nper*n*phi) + zc * math.sin(m*poloidal_angle - self.nper*n*phi) for zr, zc, m, n in zip(self.zmnc[k], self.zmns[k], self.m[k], self.n[k]))

      radii.append( math.sqrt((R - raxis)**2 + (Z - zaxis)**2) )

    return radii

  def get_x_point_range(self, inner_limitf: float, outer_limitf: float):
    """
    Determines the range of flux surfaces 'involved' in forming the
    'x-point'.
    At the moment this is defined as the flux surfaces where the
    derivative of the radius (regarding to index) is negative.
    Own function, so it might be replaced by somethin more elaborate.
    """
    import math
    from numpy import diff

    # Two step apporoach:
    # - first determine the extrema of the radius over index courve, the
    #   index of the o-point is then assumed to be the mean of the two
    #   indices.
    # - Determine the two radii that have (approximately) the same
    #   radius, these are thought to be the field lines that form the
    #   x-point, and thus form the outer part of the magnetic island.

    radiip = self.get_radial_cut_of_minor_radius(math.pi)
    radiip_diff = diff(radiip)

    inner_limit = max(int(inner_limitf*len(radiip)), 1)
    outer_limit = min(int(outer_limitf*len(radiip)), len(radiip)-1)

    x_point_range = [-1, -1];

    for k in range(inner_limit, outer_limit):
      if radiip_diff[k] < 0 and radiip_diff[k-1] > 0:
        x_point_range[0] = k
      if radiip_diff[k] > 0 and radiip_diff[k-1] < 0:
        x_point_range[1] = k

    k_0 = int(abs(x_point_range[1] + x_point_range[0])/2)

    delta_inner = +1.0e9
    delta_outer = +1.0e9
    k_inner = -5
    k_out = +5
    for k in range(inner_limit, outer_limit):
      # Restrict the test to regions outside the extrema, to avoid that
      # a point around k_0 is actually the closest one in radial
      # distance.
      if k < x_point_range[0] and abs(radiip[k] - radiip[k_0]) < delta_inner:
        delta_inner = abs(radiip[k] - radiip[k_0])
        k_inner = k
      if k > x_point_range[1] and abs(radiip[k] - radiip[k_0]) < delta_outer:
        delta_outer = abs(radiip[k] - radiip[k_0])
        k_outer = k

    x_point_range[0] = k_inner
    x_point_range[1] = k_outer

    return x_point_range

  def calculate_island_width(self, x_point_range: list):
    """
    Own function, so it might be replaced by somethin more elaborate.

    input:
    ------
    x_point_range: list with two elementes, giving the index of the
      inner and out flux surface that bound the island.
      If the list should have more elementes, they are ignored.

    output:
    -------
    float, calculated width of the island.
    """
    radii0 = self.get_radial_cut_of_minor_radius(0.0)
    return radii0[x_point_range[1]] - radii0[x_point_range[0]]

  def get_island_width(self):
    """Calculate and return the island width for the magnetic field.
    """

    # Limits in which to search for island/x-point.
    inner_limit = 0.1
    outer_limit = 0.7

    x_point_range = self.get_x_point_range(inner_limit, outer_limit)

    island_width = self.calculate_island_width(x_point_range)

    return island_width

  def get_rho_poloidal(self):
    """Calculate and return rho poloidal, by integrating q(s).

    \todo Find a better way to set the point closest to the axis?

    This function will determine rho_poloidal from s grid and
    iota = 1/q = d\psi_{pol} / d\psi_{tor}.
    For this it will integrate iota over s. The integral over the whole
    region serves as normalization constant, so that the values will be
    <= 1.
    \int_{0}^{s} ds' iota(s') /(\int_{0}^{a} ds' iota(s')) = \psi_{\pol} (s) \psi_{\pol}(a) = \rho_{pol}^2
    As s = \rho_{tor}^2, thus a connection between \rho_{tor} and \rho_{pol}
    has been established.

    output:
    -------
    list with values for rho_poloidal as a function.
    """

    from math import sqrt
    from numpy import array
    from scipy.integrate import simpson

    iota = array(self.iota)

    psi_pol_a = simpson(iota, x=self.s)# Order of arguments is y, x.

    rho_poloidal = []

    rho_poloidal.append(0.0)

    for k in range(1+1, len(self.iota)+1):
      rho_poloidal.append(sqrt(simpson(iota[0:k], x=self.s[0:k])/ psi_pol_a))

    # Interpolate first point
    rho_poloidal[0] = sqrt(self.s[0]/self.s[1])*rho_poloidal[1]

    return rho_poloidal

  def write_rho_toroidal_vs_rho_poloidal(self, filename: str):
    """Write rho_tor as function of  rho_pol to a file.

    input:
    ------
    filename: string, that contains name (and path) of the file to write.

    output:
    -------
    none

    sideeffects:
    ------------
    creates file, overwrites file if it already exists.
    """

    from math import sqrt

    rho_poloidal = self.get_rho_poloidal()
    rho_toroidal = [sqrt(f) for f in self.s]

    with open(filename, 'w') as f:
      for [p, t] in zip(rho_poloidal, rho_toroidal):
        f.write("{:13.6e} {:13.6e}\n".format(p, t))

      f.write("\n")

  def get_R_Z(self, np:int = 100, phi:float = 0.0, ind:int = -1):
    """
    Get list of R and Z coordinates for given theta values.

    Returns a list with two lists for R and Z, repectively, that
    contains the values for flux surface with given index for equaly
    spaced theta values.

    input:
    ------
    np: integer, number of points to use for theta grid.
    phi: float, the phi value to use for the calculations. So far this
      can only be a single value. Defaults to 0.0.
    ind: integer, index of the flux surface to use for the calculation.
      Defaults to -1, i.e. the outermost flux surface.

    output:
    -------
    List with two elements R and Z, which are also lists (of floats).
    """
    from math import cos, sin, pi

    R = [0.0 for i in range(np)]
    Z = [0.0 for i in range(np)]

    htheta = 2.0*pi/float(np)
    theta = [htheta*x for x in range(0,np)]
    for i in range(np):
      R[i] = sum(rr * cos(m*theta[i] - self.nper*n*phi) + rc * sin(m*theta[i] - self.nper*n*phi) for rr, rc, m, n in zip(self.rmnc[ind], self.rmns[ind], self.m[ind], self.n[ind]))
      Z[i] = sum(zr * cos(m*theta[i] - self.nper*n*phi) + zc * sin(m*theta[i] - self.nper*n*phi) for zr, zc, m, n in zip(self.zmnc[ind], self.zmns[ind], self.m[ind], self.n[ind]))

    return [R, Z]


  def get_B(self, np:int = 100, phi:float = 0.0, ind:int = -1):
    """
    Get list of B values.

    Returns a list for B, that contains the values for flux surface with
    given index for equaly spaced theta values.

    input:
    ------
    np: integer, number of points to use for theta grid.
    phi: float, the phi value to use for the calculations. So far this
      can only be a single value. Defaults to 0.0.
    ind: integer, index of the flux surface to use for the calculation.
      Defaults to -1, i.e. the outermost flux surface.

    output:
    -------
    List of floats, the values of B.
    """
    from math import cos, sin, pi

    B = [0.0 for i in range(np)]

    htheta = 2.0*pi/float(np)
    theta = [htheta*x for x in range(0,np)]
    for i in range(np):
      B[i] = sum(br * cos(m*theta[i] - self.nper*n*phi) + bc * sin(m*theta[i] - self.nper*n*phi) for br, bc, m, n in zip(self.bmnc[ind], self.bmns[ind], self.m[ind], self.n[ind]))

    return B


  def get_dR_dl(self, ind:int = -1, np:int = 100):
    """
    Get derivative of major radius R as a function of arc length l.

    For a given radial surface index calculate the derivative of the
    major radius R as a function of arc length l in a poloidal plane.

    Note: 'usual order' of arc length is outboard side, top, inboard
    side, bottom. Not sure how this is affected by sign conventions.

    input:
    ------
    ind: integer, index of the surface to use. Defaults to -1, i.e. the
        outermost surface.
    np: integer, number of poloidal points to use for calculatiing the
        derivative. Defaults to 100.
    """

    from math import sqrt

    phi = 0.0
    R = [0.0 for i in range(np)]
    Z = [0.0 for i in range(np)]
    l = [0.0 for i in range(np)]
    dR_dl = [0.0 for i in range(np)]

    [R, Z] = self.get_R_Z(np, phi, ind)

    # Calculate l
    l[0] = 0
    for i in range(1, np):
      l[i] = l[i-1] + sqrt((R[i]-R[i-1])**2 + (Z[i]-Z[i-1])**2)

    # Calculate dR/dl with forward difference
    for i in range(1, np-1):
      dR_dl[i] = (R[i+1] - R[i]) / (l[i+1] - l[i])
    # Last point calculated explicitly, note order in denumerator, this
    # is necessary to get the correct sign due to the jump in l.
    dR_dl[np-1] = (R[0] - R[np-1]) / (l[np-1] - l[0])

    return [dR_dl, l]


  def convert_vmec_to_boozer(self, filename: str, uv_grid_multiplicator: int = 6):
    """Intended to create a boozer file object from a vmec file.

    This function is thougt for creating a boozer file object from a
    vmec file.
    At the same time, it was thought that some speed improvement might
    be obtained, from not having the vmec file to be read again for each
    flux surface (as is the case for convert_to_boozer).

    input:
    ------
    filename: string, name (and maybe path), of the vmec file to convert.
    uv_grid_multiplicator: integer, serves as multiplicator for the m/n
      grid of vmec. Higher values might be necessary for having a
      reasanoble boundary. [6]
    """

    # Look for a fourier transformation module.
    try:
      from fourier import fourierseries as fourierseries1
      print('Using f2py fourierseries .so')
    except:
      try:
        from fourier_win import fourierseries as fourierseries1
        print('Using Win32 f2py fourierseries DLL')
      except:
        def fourierseries1(fmn, u, v, m, n):
          ycpl = np.sum(fmn*np.exp(1j*(m*u + n*v)))
          return np.real(ycpl)
        print('Using Python fourierseries (SLOW!)')

    # Standard stuff.
    import math
    import numpy as np
    import scipy.interpolate as ip
    import scipy.io
    import scipy.constants
    import string
    import sys
    import time

    from libneo import getHeaderDataVMEC

    print("Input is netcdf file, converting to boozer.")

    t_start = time.time()

    mu0 = scipy.constants.mu_0

    [self.nper, self.flux, self.a, self.R, self.m0b, self.n0b] = getHeaderDataVMEC.getHeadDataVmecNc(filename)

    n = scipy.io.netcdf_file(filename)
    data = n.variables

    # Minus one, because we skipp the first flux surface from the file.
    self.nsurf = np.copy(data['ns'].data) - 1


    def nextpow2(i):
      """Return next largest power of 2.

      Return the smallest n > i, with n of the form n = 2^k.

      input:
      ------
      i: number (if integer or float should not matter), for which to
        calculate the next power of 2.

      output:
      -------
      integer, as defined above.

      sideeffects:
      ------------
      None
      """
      n = 1
      while n < i: n *= 2
      return n

    def fourierseries(fmn, u, v, m, n):
      if type(u) == float or u.size == 1:
        ycpl = np.sum(fmn*np.exp(1j*(m*u + n*v)))
        return np.real(ycpl)
      else:
        y = np.zeros(u.shape)
        for k in range(u.size):
          y[k] = fourierseries1(fmn, u[k], v[k], m, n)
        return y

    pi = np.pi

    low = True # use lower mode number for NetCDF (not Nyquist one)

    mlow = np.array(np.copy(data['xm'].data),int)
    nlow = np.array(-np.copy(data['xn'].data),int)
    m = np.array(np.copy(data['xm_nyq'].data),int)
    n = np.array(-np.copy(data['xn_nyq'].data),int)
    empol = int(np.max(np.abs(m)) + 1)
    entor = int(np.max(np.abs(n)))
    empoll = int(np.max(np.abs(mlow)) + 1)
    entorl = int(np.max(np.abs(nlow)))
    phip = -np.copy(data['phipf'].data)/(2.0*np.pi)
    pres = np.copy(data['presf'].data)
    empmnt= np.copy(data['mnmax_nyq'].data)
    empmntl= np.copy(data['mnmax'].data)
    buco =  np.copy(data['buco'].data)
    bvco =  np.copy(data['bvco'].data)
    iota =  np.copy(data['iotas'].data)
    enfp =  np.copy(data['nfp'].data)
    vp =    np.copy(data['vp'].data)

    try:
      rmnl = np.copy(data['rmnc'].data - 1.0j*data['rmns'].data)
      zmnl = np.copy(data['zmnc'].data - 1.0j*data['zmns'].data)
      lmnl = np.copy(data['lmnc'].data - 1.0j*data['lmns'].data)
      bsubumn = np.copy(data['bsubumnc'].data - 1.0j*data['bsubumns'].data)
      bsubvmn = np.copy(data['bsubvmnc'].data - 1.0j*data['bsubvmns'].data)
      bsubsmn = np.copy(data['bsubsmnc'].data - 1.0j*data['bsubsmns'].data)
      bsupumn = np.copy(data['bsupumnc'].data - 1.0j*data['bsupumns'].data)
      bsupvmn = np.copy(data['bsupvmnc'].data - 1.0j*data['bsupvmns'].data)
    except:  # Stellarator-symmetric case
      print('Stellarator-symmetric case')
      rmnl = np.copy(data['rmnc'].data)
      zmnl = np.copy(- 1.0j*data['zmns'].data)
      lmnl = np.copy(- 1.0j*data['lmns'].data)
      bsubumn = np.copy(data['bsubumnc'].data)
      bsubvmn = np.copy(data['bsubvmnc'].data)
      bsubsmn = np.copy(- 1.0j*data['bsubsmns'].data)
      bsupumn = np.copy(data['bsupumnc'].data)
      bsupvmn = np.copy(data['bsupvmnc'].data)

    # use only modes where all quantities are defined
    condi = (np.abs(m)<empoll) & (np.abs(n)<=entorl)

    if low:
      m = mlow
      n = nlow
      empol = empoll
      entor = entorl
      empmnt = empmntl
      rmn = rmnl
      zmn = zmnl
      lmn = lmnl
      bsubumn = bsubumn[:,condi]
      bsubvmn = bsubvmn[:,condi]
      bsubsmn = bsubsmn[:,condi]
      bsupumn = bsupumn[:,condi]
      bsupvmn = bsupvmn[:,condi]
    else:
      rmn = np.zeros(bsubumn.shape, complex)
      zmn = np.zeros(bsubumn.shape, complex)
      lmn = np.zeros(bsubumn.shape, complex)
      rmn[:,condi] = rmnl
      zmn[:,condi] = zmnl
      lmn[:,condi] = lmnl

    ns = self.nsurf
    ds = 1.0/ns
    s   = (np.arange(0,ns)+0.5)*ds
    sf  = (np.arange(0,ns+1))*ds

    cond1   = (m != 0)
    cond2   = (n != 0)
    m1 = m[cond1]; n1 = n[cond1]
    m2 = m[cond2]; n2 = n[cond2]

    s           = np.insert(s, 0, 0.0)
    dpsitords   = -phip

    # Boozer coordinates
    bsubuB   = np.real(bsubumn[:,0])
    bsubvB   = np.real(bsubvmn[:,0])
    bsubuB2  = buco
    bsubvB2  = bvco
    pprime   = 0.0

    # Skip index zero as values are not defined, e.g. iota[0] = 0.0
    for ind in range(1, self.nsurf+1):
      print('Processing flux surface {}/{}'.format(ind, self.nsurf))
      t = time.time()

      # number of points on each side for Lagrange interpolation
      nl = 1
      # Reduce number of points for radial interpolation if near axis or
      # near outer border.
      # Note: inner bound increased by one, due to zero at innermost point.
      # Note: outermost bound decreased by one, to be able to define
      #   interval symmetric around ind, which requires adding 1 below.
      #   This is also required for having a non-empty slice for nl = 0.
      if(ind < 1+1 or ind > ns-1):
        nl = 0

      # Full mesh quantities
      ppoly  = ip.lagrange(sf[ind-nl:ind+nl+1],pres[ind-nl:ind+nl+1])
      pspoly = np.polyder(ppoly)
      psval  = np.polyval(ppoly,s[ind])

      # Radial interpolation of the quantities. Also get derivative from interpolation.
      # Half to full grid?
      rmnval = []; rsmnval = []
      zmnval = []; zsmnval = []
      lmnval = []; lsmnval = []
      for km in range(empmnt):
        rpoly = ip.lagrange(sf[ind-nl:ind+nl+1],rmn[ind-nl:ind+nl+1,km])
        rspoly = np.polyder(rpoly)
        rmnval.append(np.polyval(rpoly, s[ind]))
        rsmnval.append(np.polyval(rspoly, s[ind]))

        zpoly = ip.lagrange(sf[ind-nl:ind+nl+1],zmn[ind-nl:ind+nl+1,km])
        zspoly = np.polyder(zpoly)
        zmnval.append(np.polyval(zpoly, s[ind]))
        zsmnval.append(np.polyval(zspoly, s[ind]))

        lpoly = ip.lagrange(sf[ind-nl:ind+nl+1],lmn[ind-nl:ind+nl+1,km])
        lspoly = np.polyder(lpoly)
        lmnval.append(np.polyval(lpoly, s[ind]))
        lsmnval.append(np.polyval(lspoly, s[ind]))

      rmnval = np.array(rmnval); zmnval = np.array(zmnval); lmnval = np.array(lmnval)
      rsmnval= np.array(rsmnval);zsmnsval=np.array(zsmnval);lsmnval=np.array(lsmnval)

      # Cylindrical coordinates
      def r(u,v): return fourierseries(rmnval,u,v,m,n)
      def drdu(u,v): return fourierseries(1j*m*rmnval,u,v,m,n)
      def drds(u,v): return fourierseries(rsmnval,u,v,m,n)

      def z(u,v): return fourierseries(zmnval,u,v,m,n)
      def dzdu(u,v): return fourierseries(1j*m*zmnval,u,v,m,n)
      def dzds(u,v): return fourierseries(zsmnsval,u,v,m,n)

      # Stream function
      def lam(u,v): return fourierseries(lmnval,u,v,m,n)
      def dlamdu(u,v): return fourierseries(1j*m*lmnval,u,v,m,n)
      def dlamdv(u,v): return fourierseries(1j*n*lmnval,u,v,m,n)
      def dlamds(u,v): return fourierseries(lsmnval,u,v,m,n)

      def bsupu(u,v,fsi): return fourierseries(bsupumn[fsi,:],u,v,m,n)
      def bsupv(u,v,fsi): return fourierseries(bsupvmn[fsi,:],u,v,m,n)

      def bsubs(u,v,fsi): return fourierseries(bsubsmn[fsi,:],u,v,m,n)
      def bsubu(u,v,fsi): return fourierseries(bsubumn[fsi,:],u,v,m,n)
      def bsubv(u,v,fsi): return fourierseries(bsubvmn[fsi,:],u,v,m,n)

      def bmod2(u,v,fsi): return bsupu(u,v,fsi)*bsubu(u,v,fsi) +\
          bsupv(u,v,fsi)*bsubv(u,v,fsi)
      def bmod(u,v): return np.sqrt(bmod2(u,v,ind))

      # Metric tensor
      def G(u,v): return drdu(u,v)*dzds(u,v)-drds(u,v)*dzdu(u,v)
      def sqrtg(u,v): return np.abs(r(u,v)*G(u,v))

      # Alternative definition of stream function
      def dlamdu0(u,v): return sqrtg(u,v)/dpsitords[ind]*bsupv(u,v,ind)-1.0
      def dlamdv0(u,v): return (-sqrtg(u,v)/(iota[ind]*dpsitords[ind])*bsupu(u,v,ind)+1.0)*iota[ind]

      # VMEC magnetic coordinates
      def uf(u,v,fsi): return u + lam(u,v)
      def sqrtgf(u,v): return sqrtg(u,v)/np.abs(1+dlamdu(u,v))
      def bsupuf(u,v,fsi): return (1+dlamdu(u,v,fsi))*bsupu(u,v,fsi)+\
          dlamdv(u,v,fsi)*bsubv(u,v,fsi)

      # store flux surface quantities
      # TODO: check sign convention. This one matches Strumberger output
      # TODO: check dV/ds and bvco enfp factor. Documentation says it's already included
      #       but it seems it needs to be added to get the correct output
      # TODO: pprime
      self.s.append(s[ind])
      self.iota.append(iota[ind])
      self.Jpol_divided_by_nper.append(-2.0*pi/mu0*bsubvB[ind]/enfp)
      self.Itor.append(-2.0*pi/mu0*bsubuB[ind])
      self.pprime.append(pprime)
      self.sqrt_g_00.append(-4.0*pi**2*vp[ind]/enfp)

      def sqrtgB(u,v): return np.abs(dpsitords[ind]*(iota[ind]*bsubuB[ind]+
                                      bsubvB[ind])/bmod2(u,v,ind))


      def hcheck(u,v): return sqrtgf(u,v)/sqrtgB(u,v) - 1.0

      # Boozer conversion
      print('Boozer conversion after Nuehrenberg/Zille')

      hmn1 = (bsubumn[ind,cond1]-1j*m1*bsubuB[ind]*lmnval[cond1])/\
              (1j*m1*(bsubuB[ind]+bsubvB[ind]/iota[ind]))
      hmn2 = (bsubvmn[ind,cond2]-1j*n2*bsubuB[ind]*lmnval[cond2])/\
              (1j*n2*(bsubuB[ind]+bsubvB[ind]/iota[ind]))

      hmn = np.zeros(m.shape, dtype='complex')
      hmn[cond2] = hmn2
      hmn[cond1] = hmn1

      def H(u,v): return fourierseries(hmn,u,v,m,n)
      def dHdu(u,v): return fourierseries(1j*m*hmn,u,v,m,n)
      def dHdv(u,v): return fourierseries(1j*n*hmn,u,v,m,n)

      def dth(u,v): return fourierseries(lmnval+hmn, u, v, m, n)
      def dph(u,v): return fourierseries(hmn/iota[ind], u, v, m, n)

      # Calculate Boozer modes
      m0b = 2*empol-1
      n0b = 4*entor+1
      mb = np.zeros(int((m0b-1)*n0b+(n0b-1)/2+1),dtype=int)
      nb = np.zeros(int((m0b-1)*n0b+(n0b-1)/2+1),dtype=int)
      k=0
      for mk in range(m0b):
        nmin0 = -2*entor
        if mk < 1:
          nmin0 = 0
        for nk in range(nmin0,2*entor+1):
          mb[k] = mk
          nb[k] = nk*enfp
          k = k+1

      nu = uv_grid_multiplicator*np.max(np.abs(m))-1
      nv = uv_grid_multiplicator*np.max(np.abs(n))+1
      du = 2.0*pi/nu
      dv = 2.0*pi/nv
      ug = np.arange(0,2*pi,du)
      vg = np.arange(0,2*pi,dv)
      [U,V] = np.meshgrid(ug,vg)
      U = U.flatten().T; V = V.flatten().T
      THB = U + dth(U,V)
      PHB = V + dph(U,V)
      R = r(U,V)
      Z = z(U,V)
      B = bmod(U,V)
      H1 = H(U,V)
      HCHECK = hcheck(U,V)
      Jbinv = np.abs((1.0+dlamdu(U,V)+dHdu(U,V))*(1.0+dHdv(U,V)/iota[ind])\
              -dHdu(U,V)/iota[ind]*(dlamdv(U,V)+dHdv(U,V)))

      print("Computing Boozer modes")
      dthmnb = np.zeros(mb.shape, complex)
      dphmnb = np.zeros(mb.shape, complex)
      rmnb = np.zeros(mb.shape, complex)
      zmnb = np.zeros(mb.shape, complex)
      bmnb = np.zeros(mb.shape, complex)
      hmnb = np.zeros(mb.shape, complex)
      hcheckmnb = np.zeros(mb.shape, complex)
      for km in range(len(mb)):
        efun = 2.0/(2.0*np.pi)**2*np.exp(-1.0j*(mb[km]*THB + nb[km]*PHB))*du*dv
        if (mb[km]==0) and (nb[km]==0):
          efun = efun/2.0
        dthmnb[km] = np.sum(efun*Jbinv*(THB-U))
        dphmnb[km] = np.sum(efun*Jbinv*(PHB-V))
        rmnb[km] = np.sum(efun*Jbinv*R)
        zmnb[km] = np.sum(efun*Jbinv*Z)
        bmnb[km] = np.sum(efun*Jbinv*B)
        hmnb[km] = np.sum(efun*Jbinv*H1)
        hcheckmnb[km] = np.sum(efun*Jbinv*HCHECK)

      vmnb = -enfp*dphmnb/(2*np.pi)

      self.m.append(list(mb))
      self.n.append(list(np.array(nb/enfp, dtype=np.int32)))
      self.rmnc.append(list(+rmnb.real))
      self.rmns.append(list(-rmnb.imag))
      self.zmnc.append(list(+zmnb.real))
      self.zmns.append(list(-zmnb.imag))
      self.vmnc.append(list(+vmnb.real))
      self.vmns.append(list(-vmnb.imag))
      self.bmnc.append(list(+bmnb.real))
      self.bmns.append(list(-bmnb.imag))

      elapsed = time.time() - t
      print('Elapsed time: {} s'.format(elapsed))

    elapsed = time.time() - t_start
    print('Total time: {} s'.format(elapsed))


  def extract_pert_field(self, filename_base:str, filename_ext:str=''):
    """Extrakt toroidal modes from a boozer file.

    Take a file with many toroidal modes and write boozer files with one
    toroidal mode in each.

    input:
    ------
    file_base: string, base name for output files (without file extension),
      Output file names will be 'file_base-n#mode[.file_ext]', where
      '#mode' is replaced with the mode number.
    file_ext: string, file extension of output files. If not passed or
      empty, it is assumed there is no file extension.
    """

    import numpy as np

    print('Basic parameters: m0 {} n0 {} nsurf {} nper {}\n'.format(self.m0b, self.n0b,
        self.nsurf, self.nper))

    # get the highest toroidal perturbation mode number
    n_pert_max = max(max(self.n))

    m = np.array(list(set(self.m[0])))
    n = np.array(list(set(self.n[0])))
    # check m > -inf
    check_m_symm = sum(m[::-1] + m) == 0
    # check n >= 0
    check_n_symm = sum(n[::-1] + n - self.n0b) == 0
    # specify switch for mapping Foruier coefficients
    if (check_m_symm and check_n_symm): # this is the wanted spectrum
      sw_spec = 1;
    else:
      # check m >= 0
      check_m_symm = sum(m[::-1] + m - self.m0b) == 0
      # check n > -inf
      check_n_symm = sum(n[::-1] + n) == 0
      if (check_m_symm and check_n_symm): # Fourier coefficients must be mapped
        sw_spec = 2
      else:
        error('Check your Boozer file (mode numbers)!\n')

    # change now n0b and m0b according to perturbation
    # ~ dline(2) = 0; # only 1 toroidal mode number per file
    # ~ switch sw_spec
    # ~ case 1
      # ~ dline(1) = self.m0b;
    # ~ case 2
      # Requires additional header for the n equal zero mode.
      # ~ data_c0(1:k_def)=data_c(1:k_def);
      # ~ data_c0{k_def} = sprintf(' %d    %d    %d   %d   %.6e   %.5f   %.5f', dline);
      # ~ dline(1) = self.m0b * 2; # because of negative perturbations

    # ~ data_c{k_def} = sprintf(' %d    %d    %d   %d   %.6e   %.5f   %.5f', dline);

    # open the output files for the different (toroidal) perturbation
    # mode numbers
    perturbation_files = []

    for n_pert in range(n_pert_max+1):
      perturbation_files.append(BoozerFile(filename=''))

      # Set values
      perturbation_files[-1].comments = self.comments
      if n_pert > 0:
        perturbation_files[-1].m0b = 2*self.m0b
      else:
        perturbation_files[-1].m0b = self.m0b
      perturbation_files[-1].n0b = 0 # not self.n0b, as output should have only one mode
      perturbation_files[-1].nsurf = self.nsurf
      perturbation_files[-1].nper = self.nper
      perturbation_files[-1].flux = self.flux
      perturbation_files[-1].a = self.a
      perturbation_files[-1].R = self.R

      # Set flux surface quantities - these should be the same for all files.
      perturbation_files[-1].s = self.s
      perturbation_files[-1].iota = self.iota
      perturbation_files[-1].Jpol_divided_by_nper = self.Jpol_divided_by_nper
      perturbation_files[-1].Itor = self.Itor
      perturbation_files[-1].pprime = self.pprime
      perturbation_files[-1].sqrt_g_00 = self.sqrt_g_00

    print('Start to go through flux surfaces.\n')

    # separate spectra accodring to toroidal mode number and
    # write data into separate files
    for surface_index in range(self.nsurf):

      # extract single (toroidal) perturbations
      if (sw_spec == 2):
        # n_pert = 0 part
        L = np.array(self.n[surface_index]) == 0

        perturbation_files[0].m.append(list(np.array(self.m[surface_index])[L]))
        perturbation_files[0].n.append(list(np.array(self.n[surface_index])[L]))
        perturbation_files[0].rmnc.append(list(np.array(self.rmnc[surface_index])[L]))
        perturbation_files[0].rmns.append(list(np.array(self.rmns[surface_index])[L]))
        perturbation_files[0].zmnc.append(list(np.array(self.zmnc[surface_index])[L]))
        perturbation_files[0].zmns.append(list(np.array(self.zmns[surface_index])[L]))
        perturbation_files[0].vmnc.append(list(np.array(self.vmnc[surface_index])[L] / self.nper))
        perturbation_files[0].vmns.append(list(np.array(self.vmns[surface_index])[L] / self.nper))
        perturbation_files[0].bmnc.append(list(np.array(self.bmnc[surface_index])[L]))
        perturbation_files[0].bmns.append(list(np.array(self.bmns[surface_index])[L]))

        for n_pert in range(1, n_pert_max+1):

            # ~ data_new = zeros(2*self.m0b+1,ncol_spec)
            L1 = np.array(self.n[surface_index]) == -n_pert
            L2 = np.array(self.n[surface_index]) == +n_pert
            L_m0 = np.array(self.m[surface_index]) == 0
            Lm = np.logical_and(np.logical_not(L_m0), L1)

            # ~ data_new(1:self.m0b,:) = [-spec_num(~L_m0&L1,1),...
                # ~ abs(spec_num(~L_m0&L1,2)),spec_num(~L_m0&L1,3:end)];
            # ~ # sin()-contribution
            # ~ data_new(1:self.m0b,4:2:end)=-data_new(1:self.m0b,4:2:end);

            # ~ data_new(self.m0b+1:2*self.m0b+1,:)=[spec_num(L2,1),...
                # ~ abs(spec_num(L2,2)),spec_num(L2,3:end)];
            # ~ [~,ind]=sort(data_new(:,1));
            # ~ data_new=data_new(ind,:);

            m = list(-np.array(self.m[surface_index])[Lm]) + list(np.array(self.m[surface_index])[L2])
            n = list(abs(np.array(self.n[surface_index])[Lm])) + list(np.array(self.n[surface_index])[L2])
            rmnc = list(+np.array(self.rmnc[surface_index])[Lm]) + list(np.array(self.rmnc[surface_index])[L2])
            rmns = list(-np.array(self.rmns[surface_index])[Lm]) + list(np.array(self.rmns[surface_index])[L2])
            zmnc = list(+np.array(self.zmnc[surface_index])[Lm]) + list(np.array(self.zmnc[surface_index])[L2])
            zmns = list(-np.array(self.zmns[surface_index])[Lm]) + list(np.array(self.zmns[surface_index])[L2])
            vmnc = list(+np.array(self.vmnc[surface_index])[Lm]) + list(np.array(self.vmnc[surface_index])[L2])
            vmns = list(-np.array(self.vmns[surface_index])[Lm]) + list(np.array(self.vmns[surface_index])[L2])
            bmnc = list(+np.array(self.bmnc[surface_index])[Lm]) + list(np.array(self.bmnc[surface_index])[L2])
            bmns = list(-np.array(self.bmns[surface_index])[Lm]) + list(np.array(self.bmns[surface_index])[L2])

            m, n, rmnc, rmns, zmnc, zmns, vmnc, vmns, bmnc, bmns = map(list, zip(*sorted(zip(m, n, rmnc, rmns, zmnc, zmns, vmnc, vmns, bmnc, bmns))))

            perturbation_files[n_pert].m.append(m)
            perturbation_files[n_pert].n.append(n)
            perturbation_files[n_pert].rmnc.append(rmnc)
            perturbation_files[n_pert].rmns.append(rmns)
            perturbation_files[n_pert].zmnc.append(zmnc)
            perturbation_files[n_pert].zmns.append(zmns)
            perturbation_files[n_pert].vmnc.append(vmnc)
            perturbation_files[n_pert].vmns.append(vmns)
            perturbation_files[n_pert].bmnc.append(bmnc)
            perturbation_files[n_pert].bmns.append(bmns)

    print('Finished to go through flux surfaces.')

    for perturbation_file in perturbation_files:
      perturbation_file.write(filename_base + '-n{}.'.format(perturbation_file.n[0][0]) + filename_ext)


def main():
  import sys

  if (len(sys.argv) < 2):
    print("Usage:")
    print("./boozer.py infilename [uv_grid_multiplier]")
  else:
    infile = sys.argv[1]
    wout_name = infile + '.bc'

    if (len(sys.argv) >= 3):
      uv_grid_multiplier = int(sys.argv[2])
    else:
      uv_grid_multiplier = 6

    b = BoozerFile(filename='')
    b.convert_vmec_to_boozer(filename=infile, uv_grid_multiplicator=uv_grid_multiplier)
    b.write(wout_name)
    b.extract_pert_field(filename_base=infile, filename_ext='bc')


if __name__ == "__main__":
  main()<|MERGE_RESOLUTION|>--- conflicted
+++ resolved
@@ -17,90 +17,17 @@
 length_cgs_to_si = 1e-2
 debug = False
 
-<<<<<<< HEAD
-=======
-
->>>>>>> f1edfce0
+
 def get_boozer_transform(stor, num_theta):
     from scipy.interpolate import CubicSpline
 
     efit_to_boozer.efit_to_boozer.init()
 
-<<<<<<< HEAD
-    R_axis, Z_axis = get_magnetic_axis()
-
-=======
->>>>>>> f1edfce0
     ns = stor.shape[0]
 
     G_of_thb = []
     dth_of_thb = []
     for ks in np.arange(ns - 1):
-<<<<<<< HEAD
-        psi = np.array(0.0)
-        s = np.array(stor[ks])
-
-        th_boozers = []
-        th_geoms = []
-        Gs = []
-
-        for th_symflux in 2 * np.pi * np.arange(2 * num_theta) / (2 * num_theta):
-            inp_label = 1
-            (
-                q,
-                _,
-                _,
-                _,
-                _,
-                _,
-                _,
-                R,
-                _,
-                _,
-                Z,
-                _,
-                _,
-                G,
-                _,
-                _,
-            ) = efit_to_boozer.efit_to_boozer.magdata(inp_label, s, psi, th_symflux)
-            Gs.append(G)
-            th_boozers.append(th_symflux + G / q)
-            th_geoms.append(np.arctan2(
-              Z*length_cgs_to_si - Z_axis,
-              R*length_cgs_to_si - R_axis))
-        
-        Gs = np.array(Gs)
-        Gs = np.append(Gs, Gs[0])
-
-        dth_of_thb_element, th_boozers, th_geoms = get_sign_dependent_thetas(th_geoms, th_boozers)
-
-        G_of_thb.append(CubicSpline(th_boozers, Gs, bc_type="periodic"))
-        dth_of_thb.append(CubicSpline(th_boozers, dth_of_thb_element, bc_type="periodic"))
-
-    return dth_of_thb, G_of_thb
-  
-def get_sign_dependent_thetas(th_geoms, th_boozers):
-
-  th_boozers = np.unwrap(th_boozers)
-  monotone_sign_boozers = np.sign(np.mean(np.sign(np.diff(th_boozers))))
-
-  th_geoms = np.unwrap(th_geoms)
-  monotone_sign_geoms = np.sign(np.mean(np.sign(np.diff(th_geoms))))
-
-  th_boozers = np.append(th_boozers, th_boozers[0] + monotone_sign_boozers * 2 * np.pi)
-  th_geoms = np.append(th_geoms, th_geoms[0] + monotone_sign_geoms * 2 * np.pi)
-
-  if monotone_sign_boozers == monotone_sign_geoms:
-    sign = -1
-  else:
-    sign = 1 
-
-  dth_of_thb_element = th_geoms + sign * th_boozers
-
-  return dth_of_thb_element, th_boozers, th_geoms
-  
-=======
         th_boozers, th_geoms, G_s = get_angles_and_transformation(stor[ks], num_theta)
         dth, th_boozers, th_geoms = get_sign_dependent_thetas(th_geoms, th_boozers)
 
@@ -141,13 +68,10 @@
 
   th_boozers = np.unwrap(th_boozers)
   monotone_sign_boozers = np.sign(np.mean(np.sign(np.diff(th_boozers))))
->>>>>>> f1edfce0
 
   th_geoms = np.unwrap(th_geoms)
   monotone_sign_geoms = np.sign(np.mean(np.sign(np.diff(th_geoms))))
 
-<<<<<<< HEAD
-=======
   th_boozers = np.append(th_boozers, th_boozers[0] + monotone_sign_boozers * 2 * np.pi)
   th_geoms = np.append(th_geoms, th_geoms[0] + monotone_sign_geoms * 2 * np.pi)
 
@@ -162,7 +86,6 @@
   
 
 
->>>>>>> f1edfce0
 def get_B0_of_s_theta_boozer(stor, num_theta):
   from scipy.interpolate import CubicSpline
 
