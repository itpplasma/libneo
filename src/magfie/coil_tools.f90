module coil_tools

  use iso_fortran_env, only : error_unit
  use libneo_kinds, only : dp

  implicit none

  private

  public :: coil_t, coil_init, coil_deinit, coils_append, &
    process_fixed_number_of_args, check_number_of_args, &
    coils_write_AUG, coils_read_AUG, &
    coils_write_nemov, coils_read_nemov, &
    coils_write_GPEC, coils_read_GPEC, &
    read_currents, grid_from_bounding_box, &
    biot_savart_sum_coils, biot_savart_fourier, &
    write_Bvac_nemov, write_Bnvac_fourier, read_Bnvac_fourier, &
    vector_potential_biot_savart_fourier, write_Anvac_fourier, read_Anvac_fourier, &
<<<<<<< HEAD
    sum_coils_gauge_single_mode_Anvac, gauged_Anvac_from_Bnvac
=======
    sum_coils_gauge_single_mode_Anvac, gauged_Anvac_from_Bnvac, &
    segment_vector_potential_contribution, segment_eccentricity, &
    segment_gradient_kernel, segment_gradient_contribution
>>>>>>> 1707a82b

  type :: coil_t
    integer :: nseg = 0
    integer :: nwind = 0
    real(dp), allocatable :: XYZ(:, :)
  end type coil_t

  character(len = *), parameter :: arg_size_fmt = &
    '("Argument size mismatch in ", a, ": ", a, " = ", i0, ", ", a, " = ", i0)'

contains

  function linspace(lo, hi, cnt, excl_lo, excl_hi)
    real(dp), intent(in) :: lo, hi
    integer, intent(in) :: cnt
    integer, intent(in), optional :: excl_lo, excl_hi
    real(dp) :: linspace(cnt)
    real(dp) :: step
    integer :: k, omit_lo, omit_hi

    omit_lo = 0
    if (present(excl_lo)) omit_lo = excl_lo
    omit_hi = 0
    if (present(excl_hi)) omit_hi = excl_hi
    step = (hi - lo) / dble(cnt - 1 + omit_lo + omit_hi)
    ! gfortran 14.2.1 thinks that the equivalent
    ! implied do loop may be uninitialized here
    do k = omit_lo, cnt - 1 + omit_lo
      linspace(k + 1) = lo + k * step
    end do
    if (omit_hi == 0) linspace(cnt) = hi
  end function linspace

  subroutine check_number_of_args(expected)
    integer, intent(in) :: expected
    integer :: argc
    character(len = *), parameter :: argc_err_fmt = &
      '("Expected at least ", i0, " command line arguments, but received only ", i0, ".")'

    argc = command_argument_count()
    if (argc < expected) then
      write (error_unit, argc_err_fmt) expected, argc
      error stop
    end if
  end subroutine check_number_of_args

  subroutine process_fixed_number_of_args(offset, number, args)
    integer, intent(in) :: offset
    integer, intent(out) :: number
    character(len = 1024), dimension(:), allocatable, intent(out) :: args
    character(len = 1024) :: decimal_number, err_msg
    integer :: k, status

    call check_number_of_args(offset)
    call get_command_argument(offset, decimal_number)
    read (decimal_number, *, iostat = status, iomsg = err_msg) number
    if (status /= 0) then
      write (error_unit, '(a)') trim(err_msg)
      error stop
    end if
    if (number < 1) then
      write (error_unit, '("Number of further command line arguments must be positive.")')
      error stop
    end if
    call check_number_of_args(offset + number)
    allocate(character(len = 1024) :: args(number))
    do k = 1, number
      call get_command_argument(offset + k, args(k))
    end do
  end subroutine process_fixed_number_of_args

  subroutine coil_init(coil, nseg, nwind)
    type(coil_t), intent(inout) :: coil
    integer, intent(in) :: nseg
    integer, intent(in) :: nwind

    call coil_deinit(coil)
    allocate(coil%XYZ(3, nseg))
    coil%XYZ(:, :) = 0d0
    coil%nseg = nseg
    coil%nwind = nwind
  end subroutine coil_init

  subroutine coil_deinit(coil)
    type(coil_t), intent(inout) :: coil

    if (allocated(coil%XYZ)) deallocate(coil%XYZ)
    coil%nseg = 0
    coil%nwind = 0
  end subroutine coil_deinit

  subroutine coils_append(coils_head, coils_tail)
    type(coil_t), dimension(:), allocatable, intent(inout) :: coils_head
    type(coil_t), dimension(:), allocatable, intent(inout) :: coils_tail
    type(coil_t), dimension(:), allocatable :: coils_temp

    if (.not. allocated(coils_tail)) then
      return
    end if
    if (.not. allocated(coils_head)) then
      call move_alloc(coils_tail, coils_head)
      return
    end if
    if (0 == size(coils_tail)) then
      deallocate(coils_tail)
      return
    end if
    if (0 == size(coils_head)) then
      deallocate(coils_head)
      call move_alloc(coils_tail, coils_head)
      return
    end if
    allocate(coils_temp(size(coils_head) + size(coils_tail)))
    coils_temp(:size(coils_head)) = coils_head
    coils_temp(size(coils_head) + 1:) = coils_tail
    deallocate(coils_head, coils_tail)
    call move_alloc(coils_temp, coils_head)
  end subroutine coils_append

  subroutine coils_write_AUG(filename, coil)
    use math_constants, only: length_si_to_cgs
    character(len = *), intent(in) :: filename
    type(coil_t), intent(in) :: coil
    integer :: fid, ks

    open(newunit = fid, file = filename, status = 'replace', &
      action = 'write', form = 'formatted')
    do ks = 1, coil%nseg
      write (fid, '(3(es24.16e3, :, 1x))') &
        hypot(coil%XYZ(2, ks), coil%XYZ(1, ks)) / length_si_to_cgs, &
        coil%XYZ(3, ks) / length_si_to_cgs, &
        atan2(coil%XYZ(2, ks), coil%XYZ(1, ks))
    end do
    close(fid)
  end subroutine coils_write_AUG

  subroutine coils_read_AUG(filename, coil)
    use math_constants, only: length_si_to_cgs
    character(len = *), intent(in) :: filename
    type(coil_t), intent(inout) :: coil
    integer :: fid, status, nseg, ks
    real(dp), dimension(:, :), allocatable :: R_Z_phi

    ! count number of lines = number of coil segments
    open(newunit = fid, file = filename, status = 'old', &
      action = 'read', form = 'formatted')
    nseg = 0
    do
      read(fid, *, iostat = status)
      if (status /= 0) exit
      nseg = nseg + 1
    end do
    call coil_init(coil, nseg, 1)
    allocate(R_Z_phi(nseg, 3))
    rewind fid
    do ks = 1, nseg
      read (fid, *) R_Z_phi(ks, :)
    end do
    close(fid)
    coil%XYZ(1, :) = length_si_to_cgs * R_Z_phi(:, 1) * cos(R_Z_phi(:, 3))
    coil%XYZ(2, :) = length_si_to_cgs * R_Z_phi(:, 1) * sin(R_Z_phi(:, 3))
    coil%XYZ(3, :) = length_si_to_cgs * R_Z_phi(:, 2)
    deallocate(R_Z_phi)
  end subroutine coils_read_AUG

  subroutine coils_write_nemov(filename, coils)
    character(len = *), intent(in) :: filename
    type(coil_t), intent(in), dimension(:) :: coils
    integer :: fid, kc, ks

    open(newunit = fid, file = filename, status = 'replace', &
      action = 'write', form = 'formatted')
    ! first point is repeated for each coil
    write (fid, '(i0)') sum(coils(:)%nseg + 1)
    do kc = 1, size(coils)
      do ks = 1, coils(kc)%nseg
        write (fid, '(3(es24.16e3, 1x), f3.1, 1x, i0)') &
          coils(kc)%XYZ(:, ks), 1.0, kc
      end do
      write (fid, '(3(es24.16e3, 1x), f3.1, 1x, i0)') &
        coils(kc)%XYZ(:, 1), 0.0, kc
    end do
    close(fid)
  end subroutine coils_write_nemov

  subroutine coils_read_nemov(filename, coils)
    character(len = *), intent(in) :: filename
    type(coil_t), intent(out), allocatable, dimension(:) :: coils
    integer :: fid, total, k, ncoil, kc, nseg, ks, idum
    real(dp) :: X, Y, Z, cur

    open(newunit = fid, file = filename, status = 'old', &
      action = 'read', form = 'formatted')
    read (fid, *) total
    ncoil = 0
    do k = 1, total !figure out the number of coils in this loop
      read (fid, *) X, Y, Z, cur, kc
      ncoil = max(ncoil, kc)
    end do
    allocate(coils(ncoil))
    rewind fid
    read (fid, *) total
    nseg = 0
    do k = 1, total !figure out number of segments per coil and initialise the vertex coordinates in this loop
      read (fid, *) X, Y, Z, cur, kc
      if (abs(cur) > 0d0) then
        nseg = nseg + 1
      else
        call coil_init(coils(kc), nseg, 1)
        nseg = 0
      end if
    end do
    rewind fid
    read (fid, *) total
    k = 1
    do kc = 1, ncoil !save the vertex coordinates in coils in this loop
      do ks = 1, coils(kc)%nseg
        read (fid, *) coils(kc)%XYZ(:, ks), cur, idum
        k = k + 1
        if (idum /= kc) then
          write (error_unit, '("coils_read_nemov: expected coil index ", ' // &
            'i0, " in ", a, " at line ", i0, ", but got ", i0)') kc, filename, k, idum
          error stop
        end if
      end do
      read (fid, *) X, Y, Z, cur, idum
    end do
    close(fid)
  end subroutine coils_read_nemov

  subroutine coils_write_GPEC(filename, coils)
    use math_constants, only: length_si_to_cgs
    character(len = *), intent(in) :: filename
    type(coil_t), intent(in), dimension(:) :: coils
    integer :: fid, ncoil, kc, ks

    if (any(coils(:)%nseg /= coils(1)%nseg)) then
      write (error_unit, '("coils_write_GPEC: not all coils have the same number of segments.")')
      error stop
    end if
    if (any(coils(:)%nwind /= coils(1)%nwind)) then
      write (error_unit, '("coils_write_GPEC: not all coils have the same winding number.")')
      error stop
    end if
    ncoil = size(coils)
    open(newunit = fid, file = filename, status = 'replace', &
      action = 'write', form = 'formatted')
    write (fid, '(3(i0, 1x), es24.16e3)') ncoil, 1, coils(1)%nseg + 1, dble(coils(1)%nwind)
    do kc = 1, ncoil
      do ks = 1, coils(kc)%nseg
        write (fid, '(3(es24.16e3, :, 1x))') coils(kc)%XYZ(:, ks) / length_si_to_cgs
      end do
      write (fid, '(3(es24.16e3, :, 1x))') coils(kc)%XYZ(:, 1) / length_si_to_cgs
    end do
    close(fid)
  end subroutine coils_write_GPEC

  subroutine coils_read_GPEC(filename, coils)
    use math_constants, only: length_si_to_cgs
    character(len = *), intent(in) :: filename
    type(coil_t), intent(out), allocatable, dimension(:) :: coils
    integer :: fid, ncoil, nseg, nwind, kc, ks, idum
    real(dp) :: ddum

    open(newunit = fid, file = filename, status = 'old', &
      action = 'read', form = 'formatted')
    read (fid, *) ncoil, idum, nseg, ddum
    nseg = nseg - 1
    nwind = int(ddum)
    allocate(coils(ncoil))
    do kc = 1, ncoil
      call coil_init(coils(kc), nseg, nwind)
      do ks = 1, nseg
        read (fid, *) coils(kc)%XYZ(:, ks)
      end do
      read (fid, *)
      coils(kc)%XYZ(:, :) = length_si_to_cgs * coils(kc)%XYZ
    end do
    close(fid)
  end subroutine coils_read_GPEC

  !> Reads all floating-point numbers from one line.
  subroutine read_currents(filename, Ic)
    character(len = *), intent(in) :: filename
    real(dp), intent(out), allocatable :: Ic(:)
    integer :: fid, status, ncoil

    open(newunit = fid, file = filename, status = 'old', action = 'read', form = 'formatted')
    ncoil = 1
    status = 0
    do while (status == 0)
      allocate(Ic(ncoil))
      read (fid, *, iostat = status) Ic(:)
      rewind fid
      deallocate(Ic)
      if (status == 0) then
        ncoil = ncoil + 1
      else
        ncoil = ncoil - 1
      end if
    end do
    allocate(Ic(ncoil))
    read (fid, *) Ic
    close(fid)
  end subroutine read_currents

  subroutine grid_from_bounding_box(Rmin, Rmax, nR, R, Zmin, Zmax, nZ, Z, nphi, phi)
    use math_constants, only: pi
    real(dp), intent(in) :: Rmin, Rmax
    integer, intent(in) :: nR
    real(dp), dimension(:), intent(inout) :: R
    real(dp), intent(in) :: Zmin, Zmax
    integer, intent(in) :: nZ
    real(dp), dimension(:), intent(inout) :: Z
    integer, intent(in), optional :: nphi
    real(dp), dimension(:), intent(inout), optional :: phi

    R(:) = linspace(Rmin, Rmax, nR, 0, 0)
    Z(:) = linspace(Zmin, Zmax, nZ, 0, 0)
    if (present(nphi) .and. present(phi)) then
      ! half-open interval: do not repeat phi = 0 at phi = 2 pi
      phi(:) = linspace(0d0, 2d0 * pi, nphi, 0, 1)
    end if
  end subroutine grid_from_bounding_box

  subroutine biot_savart_sum_coils(coils, Ic, &
    Rmin, Rmax, Zmin, Zmax, nR, nphi, nZ, Bvac)
    type(coil_t), intent(in), dimension(:) :: coils
    real(dp), intent(in), dimension(:) :: Ic
    real(dp), intent(in) :: Rmin, Rmax, Zmin, Zmax
    integer, intent(in) :: nR, nphi, nZ
    real(dp), intent(out), dimension(:, :, :, :), allocatable :: Bvac
    integer :: ncoil, kc, ks, kR, kphi, kZ
    real(dp), dimension(nphi) :: phi, cosphi, sinphi
    real(dp) :: R(nR), Z(nZ), XYZ_r(3), XYZ_i(3), XYZ_f(3), dist_i, dist_f, BXYZ_c(3), BXYZ(3)

    if (size(coils) /= size(Ic)) then
      write (error_unit, arg_size_fmt) 'biot_savart_sum_coils', &
        'size(coils)', size(coils), 'size(Ic)', size(Ic)
      error stop
    end if
    ncoil = size(coils)
    call grid_from_bounding_box(Rmin, Rmax, nR, R, Zmin, Zmax, nZ, Z, nphi, phi)
    cosphi(:) = cos(phi)
    sinphi(:) = sin(phi)
    allocate(Bvac(3, nZ, nphi, nR))
    Bvac(:, :, :, :) = 0d0
    !$omp parallel do schedule(static) collapse(3) default(none) &
    !$omp private(kr, kphi, kZ, kc, ks, XYZ_r, XYZ_i, XYZ_f, dist_i, dist_f, BXYZ, BXYZ_c) &
    !$omp shared(nR, nphi, nZ, ncoil, R, Z, cosphi, sinphi, coils, Ic, Bvac)
    do kZ = 1, nZ
      do kphi = 1, nphi
        do kR = 1, nR
          XYZ_r(:) = [R(kR) * cosphi(kphi), R(kR) * sinphi(kphi), Z(kZ)]
          ! Biot-Savart integral over coil segments
          BXYZ(:) = 0d0
          do kc = 1, ncoil
            BXYZ_c(:) = 0d0
            XYZ_f(:) = coils(kc)%XYZ(:, coils(kc)%nseg) - XYZ_r
            dist_f = sqrt(sum(XYZ_f * XYZ_f))
            do ks = 1, coils(kc)%nseg
              XYZ_i(:) = XYZ_f
              dist_i = dist_f
              XYZ_f(:) = coils(kc)%XYZ(:, ks) - XYZ_r
              dist_f = sqrt(sum(XYZ_f * XYZ_f))
              BXYZ_c(:) = BXYZ_c + &
                (XYZ_i([2, 3, 1]) * XYZ_f([3, 1, 2]) - XYZ_i([3, 1, 2]) * XYZ_f([2, 3, 1])) * &
                (dist_i + dist_f) / (dist_i * dist_f * (dist_i * dist_f + sum(XYZ_i * XYZ_f)))
            end do
            BXYZ(:) = BXYZ + Ic(kc) * BXYZ_c
          end do
          Bvac(1, kZ, kphi, kR) = BXYZ(1) * cosphi(kphi) + BXYZ(2) * sinphi(kphi)
          Bvac(2, kZ, kphi, kR) = BXYZ(2) * cosphi(kphi) - BXYZ(1) * sinphi(kphi)
          Bvac(3, kZ, kphi, kR) = BXYZ(3)
        end do
      end do
    end do
    !$omp end parallel do
  end subroutine biot_savart_sum_coils

  subroutine biot_savart_fourier(coils, nmax, &
    Rmin, Rmax, Zmin, Zmax, nR, nphi, nZ, Bn)
    use iso_c_binding, only: c_ptr, c_double, c_double_complex, c_size_t, c_f_pointer
    !$ use omp_lib, only: omp_get_max_threads
    use FFTW3, only: fftw_init_threads, fftw_plan_with_nthreads, fftw_cleanup_threads, &
      fftw_alloc_real, fftw_alloc_complex, fftw_plan_dft_r2c_1d, FFTW_PATIENT, &
      FFTW_DESTROY_INPUT, fftw_execute_dft_r2c, fftw_destroy_plan, fftw_free
    type(coil_t), intent(in), dimension(:) :: coils
    integer, intent(in) :: nmax
    real(dp), intent(in) :: Rmin, Rmax, Zmin, Zmax
    integer, intent(in) :: nR, nphi, nZ
    complex(dp), intent(out), dimension(:, :, :, :, :), allocatable :: Bn
    integer :: nfft, ncoil, kc, ks, kR, kphi, kZ
    real(dp), dimension(nphi) :: phi, cosphi, sinphi
    real(dp) :: R(nR), Z(nZ), XYZ_r(3), XYZ_i(3), XYZ_f(3), dist_i, dist_f, BXYZ(3)
    type(c_ptr) :: plan_nphi, p_BR, p_Bphi, p_BZ, p_BnR, p_Bnphi, p_BnZ
    real(c_double), dimension(:), pointer :: BR, Bphi, BZ
    complex(c_double_complex), dimension(:), pointer :: BnR, Bnphi, BnZ
<<<<<<< HEAD

    if (nmax > nphi / 4) then
      write (error_unit, '("biot_savart_fourier: requested nmax = ", ' // &
        'i0, ", but only ", i0, " modes available.")') nmax, nphi / 4
      error stop
    end if
    nfft = nphi / 2 + 1
    call grid_from_bounding_box(Rmin, Rmax, nR, R, Zmin, Zmax, nZ, Z, nphi, phi)
    cosphi(:) = cos(phi)
    sinphi(:) = sin(phi)
    ncoil = size(coils)
    allocate(Bn(0:nmax, 3, nR, nZ, ncoil))
    ! prepare FFTW
    !$ if (fftw_init_threads() == 0) error stop 'OpenMP support in FFTW could not be initialized'
    !$ call fftw_plan_with_nthreads(omp_get_max_threads())
    p_BR = fftw_alloc_real(int(nphi, c_size_t))
    call c_f_pointer(p_BR, BR, [nphi])
    p_Bphi = fftw_alloc_real(int(nphi, c_size_t))
    call c_f_pointer(p_Bphi, Bphi, [nphi])
    p_BZ = fftw_alloc_real(int(nphi, c_size_t))
    call c_f_pointer(p_BZ, BZ, [nphi])
    p_BnR = fftw_alloc_complex(int(nfft, c_size_t))
    call c_f_pointer(p_BnR, BnR, [nfft])
    p_Bnphi = fftw_alloc_complex(int(nfft, c_size_t))
    call c_f_pointer(p_Bnphi, Bnphi, [nfft])
    p_BnZ = fftw_alloc_complex(int(nfft, c_size_t))
    call c_f_pointer(p_BnZ, BnZ, [nfft])
    plan_nphi = fftw_plan_dft_r2c_1d(nphi, BR, BnR, ior(FFTW_PATIENT, FFTW_DESTROY_INPUT))
    do kc = 1, ncoil
      do kZ = 1, nZ
        do kR = 1, nR
          !$omp parallel do schedule(static) default(none) &
          !$omp private(kphi, ks, XYZ_r, XYZ_i, XYZ_f, dist_i, dist_f, BXYZ) &
          !$omp shared(nphi, kc, coils, R, kR, Z, kZ, cosphi, sinphi, BR, Bphi, BZ)
          do kphi = 1, nphi
            XYZ_r(:) = [R(kR) * cosphi(kphi), R(kR) * sinphi(kphi), Z(kZ)]
            ! Biot-Savart integral over coil segments
            BXYZ(:) = 0d0
            XYZ_f(:) = coils(kc)%XYZ(:, coils(kc)%nseg) - XYZ_r
            dist_f = sqrt(sum(XYZ_f * XYZ_f))
            do ks = 1, coils(kc)%nseg
              XYZ_i(:) = XYZ_f
              dist_i = dist_f
              XYZ_f(:) = coils(kc)%XYZ(:, ks) - XYZ_r
              dist_f = sqrt(sum(XYZ_f * XYZ_f))
              BXYZ(:) = BXYZ + &
                (XYZ_i([2, 3, 1]) * XYZ_f([3, 1, 2]) - XYZ_i([3, 1, 2]) * XYZ_f([2, 3, 1])) * &
                (dist_i + dist_f) / (dist_i * dist_f * (dist_i * dist_f + sum(XYZ_i * XYZ_f)))
            end do
            BR(kphi) = BXYZ(1) * cosphi(kphi) + BXYZ(2) * sinphi(kphi)
            Bphi(kphi) = BXYZ(2) * cosphi(kphi) - BXYZ(1) * sinphi(kphi)
            BZ(kphi) = BXYZ(3)
          end do
          !$omp end parallel do
          call fftw_execute_dft_r2c(plan_nphi, BR, BnR)
          call fftw_execute_dft_r2c(plan_nphi, Bphi, Bnphi)
          call fftw_execute_dft_r2c(plan_nphi, BZ, BnZ)
          Bn(0:nmax, 1, kR, kZ, kc) = BnR(1:nmax+1) / dble(nphi)
          Bn(0:nmax, 2, kR, kZ, kc) = Bnphi(1:nmax+1) / dble(nphi)
          Bn(0:nmax, 3, kR, kZ, kc) = BnZ(1:nmax+1) / dble(nphi)
        end do
      end do
    end do
    call fftw_destroy_plan(plan_nphi)
    call fftw_free(p_BR)
    call fftw_free(p_Bphi)
    call fftw_free(p_BZ)
    call fftw_free(p_BnR)
    call fftw_free(p_Bnphi)
    call fftw_free(p_BnZ)
    !$ call fftw_cleanup_threads()
    ! nullify pointers past this point
  end subroutine biot_savart_fourier

=======

    if (nmax > nphi / 4) then
      write (error_unit, '("biot_savart_fourier: requested nmax = ", ' // &
        'i0, ", but only ", i0, " modes available.")') nmax, nphi / 4
      error stop
    end if
    nfft = nphi / 2 + 1
    call grid_from_bounding_box(Rmin, Rmax, nR, R, Zmin, Zmax, nZ, Z, nphi, phi)
    cosphi(:) = cos(phi)
    sinphi(:) = sin(phi)
    ncoil = size(coils)
    allocate(Bn(0:nmax, 3, nR, nZ, ncoil))
    ! prepare FFTW
    !$ if (fftw_init_threads() == 0) error stop 'OpenMP support in FFTW could not be initialized'
    !$ call fftw_plan_with_nthreads(omp_get_max_threads())
    p_BR = fftw_alloc_real(int(nphi, c_size_t))
    call c_f_pointer(p_BR, BR, [nphi])
    p_Bphi = fftw_alloc_real(int(nphi, c_size_t))
    call c_f_pointer(p_Bphi, Bphi, [nphi])
    p_BZ = fftw_alloc_real(int(nphi, c_size_t))
    call c_f_pointer(p_BZ, BZ, [nphi])
    p_BnR = fftw_alloc_complex(int(nfft, c_size_t))
    call c_f_pointer(p_BnR, BnR, [nfft])
    p_Bnphi = fftw_alloc_complex(int(nfft, c_size_t))
    call c_f_pointer(p_Bnphi, Bnphi, [nfft])
    p_BnZ = fftw_alloc_complex(int(nfft, c_size_t))
    call c_f_pointer(p_BnZ, BnZ, [nfft])
    plan_nphi = fftw_plan_dft_r2c_1d(nphi, BR, BnR, ior(FFTW_PATIENT, FFTW_DESTROY_INPUT))
    do kc = 1, ncoil
      do kZ = 1, nZ
        do kR = 1, nR
          !$omp parallel do schedule(static) default(none) &
          !$omp private(kphi, ks, XYZ_r, XYZ_i, XYZ_f, dist_i, dist_f, BXYZ) &
          !$omp shared(nphi, kc, coils, R, kR, Z, kZ, cosphi, sinphi, BR, Bphi, BZ)
          do kphi = 1, nphi
            XYZ_r(:) = [R(kR) * cosphi(kphi), R(kR) * sinphi(kphi), Z(kZ)]
            ! Biot-Savart integral over coil segments
            BXYZ(:) = 0d0
            XYZ_f(:) = coils(kc)%XYZ(:, coils(kc)%nseg) - XYZ_r
            dist_f = sqrt(sum(XYZ_f * XYZ_f))
            do ks = 1, coils(kc)%nseg
              XYZ_i(:) = XYZ_f
              dist_i = dist_f
              XYZ_f(:) = coils(kc)%XYZ(:, ks) - XYZ_r
              dist_f = sqrt(sum(XYZ_f * XYZ_f))
              BXYZ(:) = BXYZ + &
                (XYZ_i([2, 3, 1]) * XYZ_f([3, 1, 2]) - XYZ_i([3, 1, 2]) * XYZ_f([2, 3, 1])) * &
                (dist_i + dist_f) / (dist_i * dist_f * (dist_i * dist_f + sum(XYZ_i * XYZ_f)))
            end do
            BR(kphi) = BXYZ(1) * cosphi(kphi) + BXYZ(2) * sinphi(kphi)
            Bphi(kphi) = BXYZ(2) * cosphi(kphi) - BXYZ(1) * sinphi(kphi)
            BZ(kphi) = BXYZ(3)
          end do
          !$omp end parallel do
          call fftw_execute_dft_r2c(plan_nphi, BR, BnR)
          call fftw_execute_dft_r2c(plan_nphi, Bphi, Bnphi)
          call fftw_execute_dft_r2c(plan_nphi, BZ, BnZ)
          Bn(0:nmax, 1, kR, kZ, kc) = BnR(1:nmax+1) / dble(nphi)
          Bn(0:nmax, 2, kR, kZ, kc) = Bnphi(1:nmax+1) / dble(nphi)
          Bn(0:nmax, 3, kR, kZ, kc) = BnZ(1:nmax+1) / dble(nphi)
        end do
      end do
    end do
    call fftw_destroy_plan(plan_nphi)
    call fftw_free(p_BR)
    call fftw_free(p_Bphi)
    call fftw_free(p_BZ)
    call fftw_free(p_BnR)
    call fftw_free(p_Bnphi)
    call fftw_free(p_BnZ)
    !$ call fftw_cleanup_threads()
    ! nullify pointers past this point
  end subroutine biot_savart_fourier

>>>>>>> 1707a82b
  subroutine vector_potential_biot_savart_fourier(coils, nmax, min_distance, max_eccentricity, use_convex_wall, &
    Rmin, Rmax, Zmin, Zmax, nR, nphi, nZ, AnR, Anphi, AnZ, dAnphi_dR, dAnphi_dZ)
    use iso_c_binding, only: c_ptr, c_double, c_double_complex, c_size_t, c_f_pointer
    !$ use omp_lib, only: omp_get_max_threads
    use FFTW3, only: fftw_init_threads, fftw_plan_with_nthreads, fftw_cleanup_threads, &
      fftw_alloc_real, fftw_alloc_complex, fftw_plan_dft_r2c_1d, FFTW_PATIENT, &
      FFTW_DESTROY_INPUT, fftw_execute_dft_r2c, fftw_destroy_plan, fftw_free
<<<<<<< HEAD
    use field_sub, only: stretch_coords
    use input_files, only: convexfile
=======
    use field_sub, only: read_field_input, stretch_coords
>>>>>>> 1707a82b

    type(coil_t), intent(in), dimension(:) :: coils
    integer, intent(in) :: nmax
    real(dp), intent(in) :: min_distance, max_eccentricity
    logical, intent(in) :: use_convex_wall
    real(dp), intent(in) :: Rmin, Rmax, Zmin, Zmax
    integer, intent(in) :: nR, nphi, nZ
    complex(dp), intent(out), dimension(:, :, :, :), allocatable :: &
      AnR, Anphi, AnZ, dAnphi_dR, dAnphi_dZ
    integer :: nfft, ncoil, kc, ks, ks_prev, kR, kphi, kZ
    real(dp), dimension(nphi) :: phi, cosphi, sinphi
    real(dp) :: R(nR), Z(nZ), actual_R, actual_Z, XYZ_r(3), XYZ_i(3), XYZ_f(3), XYZ_if(3), dist_i, dist_f, dist_if, &
      AXYZ(3), grad_AX(3), grad_AY(3), grad_AZ(3), eccentricity, common_gradient_term(3)
    type(c_ptr) :: plan_nphi, p_AR, p_Aphi, p_AZ, p_dAphi_dR, p_dAphi_dZ, p_fft_output
    real(c_double), dimension(:), pointer :: AR, Aphi, AZ, dAphi_dR, dAphi_dZ
    complex(c_double_complex), dimension(:), pointer :: fft_output
    real(dp), dimension(:, :, :, :), allocatable :: debug_grad_AX, debug_grad_AY, debug_grad_AZ

    if (nmax > nphi / 4) then
      write (error_unit, '("biot_savart_fourier: requested nmax = ", ' // &
        'i0, ", but only ", i0, " modes available.")') nmax, nphi / 4
      error stop
    end if
    nfft = nphi / 2 + 1
    ncoil = size(coils)
    call grid_from_bounding_box(Rmin, Rmax, nR, R, Zmin, Zmax, nZ, Z, nphi, phi)
    cosphi(:) = cos(phi)
    sinphi(:) = sin(phi)
    allocate(AnR(0:nmax, nR, nZ, ncoil))
    allocate(Anphi(0:nmax, nR, nZ, ncoil))
    allocate(AnZ(0:nmax, nR, nZ, ncoil))
    allocate(dAnphi_dR(0:nmax, nR, nZ, ncoil))
    allocate(dAnphi_dZ(0:nmax, nR, nZ, ncoil))
    allocate(debug_grad_AX(3, nR, nZ, ncoil))
    allocate(debug_grad_AY(3, nR, nZ, ncoil))
    allocate(debug_grad_AZ(3, nR, nZ, ncoil))
    ! prepare FFTW
    !$ if (fftw_init_threads() == 0) error stop 'OpenMP support in FFTW could not be initialized'
    !$ call fftw_plan_with_nthreads(omp_get_max_threads())
    p_AR = fftw_alloc_real(int(nphi, c_size_t))
    call c_f_pointer(p_AR, AR, [nphi])
    p_Aphi = fftw_alloc_real(int(nphi, c_size_t))
    call c_f_pointer(p_Aphi, Aphi, [nphi])
    p_AZ = fftw_alloc_real(int(nphi, c_size_t))
    call c_f_pointer(p_AZ, AZ, [nphi])
    p_dAphi_dR = fftw_alloc_real(int(nphi, c_size_t))
    call c_f_pointer(p_dAphi_dR, dAphi_dR, [nphi])
    p_dAphi_dZ = fftw_alloc_real(int(nphi, c_size_t))
    call c_f_pointer(p_dAphi_dZ, dAphi_dZ, [nphi])
    p_fft_output = fftw_alloc_complex(int(nfft, c_size_t))
    call c_f_pointer(p_fft_output, fft_output, [nfft])
    plan_nphi = fftw_plan_dft_r2c_1d(nphi, AR, AnR, ior(FFTW_PATIENT, FFTW_DESTROY_INPUT))

    if (use_convex_wall) then
      convexfile = 'convexwall.dat'  ! Set default convex wall filename
    end if

    do kc = 1, ncoil
      write (*, '("Computig Biot-Savart field for coil ", i0, " of ", i0, "...")') kc, ncoil
      do kZ = 1, nZ
        do kR = 1, nR
          if (use_convex_wall) then
            call stretch_coords(R(kR), Z(kZ), actual_R, actual_Z)
          else
            actual_R = R(kR)
            actual_Z = Z(kZ)
          end if
          !$omp parallel do schedule(static) default(none) &
          !$omp private(kphi, ks, ks_prev, XYZ_r, XYZ_i, XYZ_f, XYZ_if, dist_i, dist_f, dist_if, &
          !$omp AXYZ, grad_AX, grad_AY, grad_AZ, eccentricity, common_gradient_term) &
          !$omp shared(nphi, kc, coils, R, kr, Z, kZ, cosphi, sinphi, AR, Aphi, AZ, dAphi_dR, dAphi_dZ, &
          !$omp actual_R, actual_Z, min_distance, max_eccentricity, debug_grad_AX, debug_grad_AY, debug_grad_AZ)
          do kphi = 1, nphi
            XYZ_r(:) = [actual_R * cosphi(kphi), actual_R * sinphi(kphi), actual_Z]
            AXYZ(:) = 0d0
            grad_AX(:) = 0d0
            grad_AY(:) = 0d0
            grad_AZ(:) = 0d0
            ks_prev = coils(kc)%nseg
            XYZ_f(:) = coils(kc)%XYZ(:, ks_prev) - XYZ_r
            dist_f = max(min_distance, sqrt(sum(XYZ_f * XYZ_f)))
            do ks = 1, coils(kc)%nseg
              XYZ_i(:) = XYZ_f
              dist_i = dist_f
              XYZ_f(:) = coils(kc)%XYZ(:, ks) - XYZ_r
              dist_f = max(min_distance, sqrt(sum(XYZ_f * XYZ_f)))
              XYZ_if = coils(kc)%XYZ(:, ks) - coils(kc)%XYZ(:, ks_prev)
              dist_if = sqrt(sum(XYZ_if * XYZ_if))
              eccentricity = segment_eccentricity(dist_if, dist_i, dist_f, max_eccentricity)
              AXYZ(:) = AXYZ + segment_vector_potential_contribution(XYZ_if, dist_if, eccentricity)
              common_gradient_term(:) = segment_gradient_kernel(XYZ_i, XYZ_f, dist_i, dist_f)
              call segment_gradient_contribution(XYZ_if, common_gradient_term, grad_AX, grad_AY, grad_AZ)
              ks_prev = ks
            end do
            AR(kphi) = AXYZ(1) * cosphi(kphi) + AXYZ(2) * sinphi(kphi)
            Aphi(kphi) = AXYZ(2) * cosphi(kphi) - AXYZ(1) * sinphi(kphi)
            AZ(kphi) = AXYZ(3)
            dAphi_dR(kphi) = grad_AY(1) * cosphi(kphi) ** 2 - grad_AX(2) * sinphi(kphi) ** 2 + &
              (grad_AY(2) - grad_AX(1)) * cosphi(kphi) * sinphi(kphi)
            dAphi_dZ(kphi) = grad_AY(3) * cosphi(kphi) - grad_AX(3) * sinphi(kphi)
            if (kphi == 1) then
              debug_grad_AX(:, kR, kZ, kc) = grad_AX
              debug_grad_AY(:, kR, kZ, kc) = grad_AY
              debug_grad_AZ(:, kR, kZ, kc) = grad_AZ
            end if
          end do
          !$omp end parallel do
          call fftw_execute_dft_r2c(plan_nphi, AR, fft_output)
          AnR(0:nmax, kR, kZ, kc) = fft_output(1:nmax+1) / dble(nphi)
          call fftw_execute_dft_r2c(plan_nphi, Aphi, fft_output)
          Anphi(0:nmax, kR, kZ, kc) = fft_output(1:nmax+1) / dble(nphi)
          call fftw_execute_dft_r2c(plan_nphi, AZ, fft_output)
          AnZ(0:nmax, kR, kZ, kc) = fft_output(1:nmax+1) / dble(nphi)
          call fftw_execute_dft_r2c(plan_nphi, dAphi_dR, fft_output)
          dAnphi_dR(0:nmax, kR, kZ, kc) = fft_output(1:nmax+1) / dble(nphi)
          call fftw_execute_dft_r2c(plan_nphi, dAphi_dZ, fft_output)
          dAnphi_dZ(0:nmax, kR, kZ, kc) = fft_output(1:nmax+1) / dble(nphi)
        end do
      end do
    end do
    call write_debug_gradients(debug_grad_AX, debug_grad_AY, debug_grad_AZ)
    call fftw_destroy_plan(plan_nphi)
    call fftw_free(p_AR)
    call fftw_free(p_Aphi)
    call fftw_free(p_AZ)
    call fftw_free(p_dAphi_dR)
    call fftw_free(p_dAphi_dZ)
    call fftw_free(p_fft_output)
    !$ call fftw_cleanup_threads()
    ! nullify pointers past this point
  end subroutine vector_potential_biot_savart_fourier
<<<<<<< HEAD

  subroutine sum_coils_gauge_single_mode_Anvac(AnR, Anphi, AnZ, dAnphi_dR, dAnphi_dZ, &
    Ic, ntor, Rmin, Rmax, nR, Zmin, Zmax, nZ, gauged_AnR, gauged_AnZ)
    use math_constants, only: imun => IMUN
    complex(dp), dimension(:, :, :, :), intent(in) :: AnR, Anphi, AnZ, dAnphi_dR, dAnphi_dZ
    real(dp), dimension(:), intent(in) :: Ic
    integer, intent(in) :: ntor
    real(dp), intent(in) :: Rmin, Rmax
    integer, intent(in) :: nR
    real(dp), intent(in) :: Zmin, Zmax
    integer, intent(in) :: nZ
    complex(dp), dimension(:, :), allocatable, intent(inout) :: gauged_AnR, gauged_AnZ
    integer :: ncoil, kcoil, kZ
    real(dp) :: R(nR), Z(nZ)

    ! TODO: check array sizes
    ncoil = size(Ic)
    call grid_from_bounding_box(Rmin, Rmax, nR, R, Zmin, Zmax, nZ, Z)
    if (allocated(gauged_AnR)) deallocate(gauged_AnR)
    if (allocated(gauged_AnZ)) deallocate(gauged_AnZ)
    allocate(gauged_AnR(nR, nZ), gauged_AnZ(nR, nZ))
    gauged_AnR(:, :) = (0d0, 0d0)
    gauged_AnZ(:, :) = (0d0, 0d0)
    ! TODO: OpenMP?
    do kcoil = 1, ncoil
      do kZ = 1, nZ
        gauged_AnR(:, kZ) = gauged_AnR(:, kZ) + Ic(kcoil) * &
          (AnR(ntor, :, kZ, kcoil) + imun / ntor * R * dAnphi_dR(ntor, :, kZ, kcoil) + &
          imun / ntor * Anphi(ntor, :, kZ, kcoil))
        gauged_AnZ(:, kZ) = gauged_AnZ(:, kZ) + Ic(kcoil) * &
          (AnZ(ntor, :, kZ, kcoil) + imun / ntor * R * dAnphi_dZ(ntor, :, kZ, kcoil))
      end do
    end do
  end subroutine sum_coils_gauge_single_mode_Anvac

  subroutine gauged_Anvac_from_Bnvac(BnR, BnZ, ntor, Rmin, Rmax, nR, Zmin, Zmax, nZ, &
    gauged_AnR, gauged_AnZ)
    use math_constants, only: imun => IMUN
    complex(dp), dimension(:, :), intent(in) :: BnR, BnZ
    integer, intent(in) :: ntor
    real(dp), intent(in) :: Rmin, Rmax
    integer, intent(in) :: nR
    real(dp), intent(in) :: Zmin, Zmax
    integer, intent(in) :: nZ
    complex(dp), dimension(:, :), allocatable, intent(inout) :: gauged_AnR, gauged_AnZ
    integer :: kZ
    real(dp) :: R(nR), Z(nZ)

    ! TODO: check array sizes
    call grid_from_bounding_box(Rmin, Rmax, nR, R, Zmin, Zmax, nZ, Z)
    if (allocated(gauged_AnR)) deallocate(gauged_AnR)
    if (allocated(gauged_AnZ)) deallocate(gauged_AnZ)
    allocate(gauged_AnR(nR, nZ), gauged_AnZ(nR, nZ))
    gauged_AnR(:, :) = (0d0, 0d0)
    gauged_AnZ(:, :) = (0d0, 0d0)
    do kZ = 1, nZ
      gauged_AnR(:, kZ) = imun / ntor * R * BnZ(:, kZ)
      gauged_AnZ(:, kZ) = -imun / ntor * R * BnR(:, kZ)
    end do
  end subroutine gauged_Anvac_from_Bnvac

=======

  subroutine write_debug_gradients(grad_AX, grad_AY, grad_AZ)
    use, intrinsic :: iso_fortran_env, only: output_unit
    real(dp), dimension(:, :, :, :), intent(in) :: grad_AX, grad_AY, grad_AZ
    integer :: fid
    open (newunit=fid, file='debug_cartesian_gradients.dat', status='replace', action='write', form='unformatted')
    write (fid) grad_AX
    write (fid) grad_AY
    write (fid) grad_AZ
    close (fid)
    write (output_unit, '(a)') 'Wrote debug Cartesian gradients to debug_cartesian_gradients.dat'
  end subroutine write_debug_gradients

  subroutine sum_coils_gauge_single_mode_Anvac(AnR, Anphi, AnZ, dAnphi_dR, dAnphi_dZ, &
    Ic, ntor, Rmin, Rmax, nR, Zmin, Zmax, nZ, gauged_AnR, gauged_AnZ)
    use math_constants, only: imun => IMUN
    complex(dp), dimension(:, :, :, :), intent(in) :: AnR, Anphi, AnZ, dAnphi_dR, dAnphi_dZ
    real(dp), dimension(:), intent(in) :: Ic
    integer, intent(in) :: ntor
    real(dp), intent(in) :: Rmin, Rmax
    integer, intent(in) :: nR
    real(dp), intent(in) :: Zmin, Zmax
    integer, intent(in) :: nZ
    complex(dp), dimension(:, :), allocatable, intent(inout) :: gauged_AnR, gauged_AnZ
    integer :: ncoil, kcoil, kZ
    real(dp) :: R(nR), Z(nZ)

    ! TODO: check array sizes
    ncoil = size(Ic)
    call grid_from_bounding_box(Rmin, Rmax, nR, R, Zmin, Zmax, nZ, Z)
    if (allocated(gauged_AnR)) deallocate(gauged_AnR)
    if (allocated(gauged_AnZ)) deallocate(gauged_AnZ)
    allocate(gauged_AnR(nR, nZ), gauged_AnZ(nR, nZ))
    gauged_AnR(:, :) = (0d0, 0d0)
    gauged_AnZ(:, :) = (0d0, 0d0)
    ! TODO: OpenMP?
    do kcoil = 1, ncoil
      do kZ = 1, nZ
        gauged_AnR(:, kZ) = gauged_AnR(:, kZ) + Ic(kcoil) * &
          (AnR(ntor, :, kZ, kcoil) + imun / ntor * R * dAnphi_dR(ntor, :, kZ, kcoil) + &
          imun / ntor * Anphi(ntor, :, kZ, kcoil))
        gauged_AnZ(:, kZ) = gauged_AnZ(:, kZ) + Ic(kcoil) * &
          (AnZ(ntor, :, kZ, kcoil) + imun / ntor * R * dAnphi_dZ(ntor, :, kZ, kcoil))
      end do
    end do
  end subroutine sum_coils_gauge_single_mode_Anvac

  subroutine gauged_Anvac_from_Bnvac(BnR, BnZ, ntor, Rmin, Rmax, nR, Zmin, Zmax, nZ, &
    gauged_AnR, gauged_AnZ)
    use math_constants, only: imun => IMUN
    complex(dp), dimension(:, :), intent(in) :: BnR, BnZ
    integer, intent(in) :: ntor
    real(dp), intent(in) :: Rmin, Rmax
    integer, intent(in) :: nR
    real(dp), intent(in) :: Zmin, Zmax
    integer, intent(in) :: nZ
    complex(dp), dimension(:, :), allocatable, intent(inout) :: gauged_AnR, gauged_AnZ
    integer :: kZ
    real(dp) :: R(nR), Z(nZ)

    ! TODO: check array sizes
    call grid_from_bounding_box(Rmin, Rmax, nR, R, Zmin, Zmax, nZ, Z)
    if (allocated(gauged_AnR)) deallocate(gauged_AnR)
    if (allocated(gauged_AnZ)) deallocate(gauged_AnZ)
    allocate(gauged_AnR(nR, nZ), gauged_AnZ(nR, nZ))
    gauged_AnR(:, :) = (0d0, 0d0)
    gauged_AnZ(:, :) = (0d0, 0d0)
    do kZ = 1, nZ
      gauged_AnR(:, kZ) = imun / ntor * R * BnZ(:, kZ)
      gauged_AnZ(:, kZ) = -imun / ntor * R * BnR(:, kZ)
    end do
  end subroutine gauged_Anvac_from_Bnvac

>>>>>>> 1707a82b
  subroutine write_Anvac_fourier(filename, ncoil, nmax, &
    Rmin, Rmax, Zmin, Zmax, nR, nphi, nZ, AnR, Anphi, AnZ, dAnphi_dR, dAnphi_dZ)
    use netcdf
    character(len = *), intent(in) :: filename
    integer, intent(in) :: ncoil, nmax
    real(dp), intent(in) :: Rmin, Rmax, Zmin, Zmax
    integer, intent(in) :: nR, nphi, nZ
    complex(dp), intent(in), dimension(:, :, :, :) :: AnR, Anphi, AnZ, dAnphi_dR, dAnphi_dZ
    real(dp) :: R(nR), Z(nZ)
    integer :: coil_number(ncoil), ntor(nmax + 1)
    integer :: ncid
    integer :: dimid_R, dimid_Z, dimid_tor, dimid_coil
    integer :: varid_R, varid_Z, varid_ntor, varid_coils, varid_nR, varid_nphi, varid_nZ
    integer :: k

    call grid_from_bounding_box(Rmin, Rmax, nR, R, Zmin, Zmax, nZ, Z)
    coil_number = [(k, k = 1, ncoil)]
    ntor = [(k, k = 0, nmax)]

    call nc_check('create', nf90_create(filename, NF90_NETCDF4, ncid))

    ! define dimensions metadata
    call nc_check('def_dim', nf90_def_dim(ncid, 'R', nR, dimid_R))
    call nc_check('def_dim', nf90_def_dim(ncid, 'Z', nZ, dimid_Z))
    call nc_check('def_dim', nf90_def_dim(ncid, 'ntor', nmax+1, dimid_tor))
    call nc_check('def_dim', nf90_def_dim(ncid, 'coil_number', ncoil, dimid_coil))

    ! define variables metadata
    call nc_check('def_var', nf90_def_var(ncid, 'R', NF90_DOUBLE, [dimid_R], varid_R))
    call nc_check('def_var', nf90_def_var(ncid, 'Z', NF90_DOUBLE, [dimid_Z], varid_Z))
    call nc_check('def_var', nf90_def_var(ncid, 'ntor', NF90_INT, [dimid_tor], varid_ntor))
    call nc_check('def_var', nf90_def_var(ncid, 'coil_number', NF90_INT, [dimid_coil], varid_coils))
    call nc_check('def_var', nf90_def_var(ncid, 'nR', NF90_INT, varid_nR))
    call nc_check('def_var', nf90_def_var(ncid, 'nphi', NF90_INT, varid_nphi))
    call nc_check('def_var', nf90_def_var(ncid, 'nZ', NF90_INT, varid_nZ))

    ! write variables and comments metadata
    call nc_check('put_var', nf90_put_var(ncid, varid_R, R))
    call nc_check('put_att', nf90_put_att(ncid, varid_R, 'comment', 'R components of grid in cm'))
    call nc_check('put_var', nf90_put_var(ncid, varid_Z, Z))
    call nc_check('put_att', nf90_put_att(ncid, varid_Z, 'comment', 'Z components of grid in cm'))
    call nc_check('put_var', nf90_put_var(ncid, varid_ntor, ntor))
    call nc_check('put_att', nf90_put_att(ncid, varid_ntor, 'comment', 'toroidal mode numbers'))
    call nc_check('put_var', nf90_put_var(ncid, varid_coils, coil_number))
    call nc_check('put_att', nf90_put_att(ncid, varid_coils, 'comment', 'coil numbers'))
    call nc_check('put_var', nf90_put_var(ncid, varid_nR, nR))
    call nc_check('put_att', nf90_put_att(ncid, varid_nR, 'comment', 'number of grid points in R direction'))
    call nc_check('put_var', nf90_put_var(ncid, varid_nphi, nphi))
    call nc_check('put_att', nf90_put_att(ncid, varid_nphi, 'comment', 'number of grid points in phi direction'))
    call nc_check('put_var', nf90_put_var(ncid, varid_nZ, nZ))
    call nc_check('put_att', nf90_put_att(ncid, varid_nZ, 'comment', 'number of grid points in Z direction'))

    ! process actual data
    call write_actual_data(AnR, 'AnR', 'R')
    call write_actual_data(Anphi, 'Anphi', 'phi')
    call write_actual_data(AnZ, 'AnZ', 'Z')
    call write_actual_data(dAnphi_dR, 'dAnphi_dR', 'derivative w.r.t. R of phi')
    call write_actual_data(dAnphi_dZ, 'dAnphi_dZ', 'derivative w.r.t. Z of phi')

    call nc_check('close', nf90_close(ncid))

  contains
    subroutine write_actual_data(var, name, component)
      complex(dp), intent(in), dimension(:, :, :, :) :: var
      character(len = *), intent(in) :: name
      character(len = *), intent(in) :: component
      integer :: varid_actual_data

      call nc_check('def_var', nf90_def_var(ncid, name // '_real', NF90_DOUBLE, &
        [dimid_tor, dimid_R, dimid_Z, dimid_coil], varid_actual_data))
      call nc_check('put_var', nf90_put_var(ncid, varid_actual_data, var%Re))
      call nc_check('put_att', nf90_put_att(ncid, varid_actual_data, 'comment', &
        'real part of toroidal Fourier mode of ' // component // &
        ' component of vector potential'))
      call nc_check('def_var', nf90_def_var(ncid, name // '_imag', NF90_DOUBLE, &
        [dimid_tor, dimid_R, dimid_Z, dimid_coil], varid_actual_data))
      call nc_check('put_var', nf90_put_var(ncid, varid_actual_data, var%Im))
      call nc_check('put_att', nf90_put_att(ncid, varid_actual_data, 'comment', &
        'imaginary part of toroidal Fourier mode of ' // component // &
        ' component of vector potential'))
    end subroutine write_actual_data
  end subroutine write_Anvac_fourier

  subroutine read_Anvac_fourier(filename, ncoil, nmax, &
    Rmin, Rmax, Zmin, Zmax, nR, nphi, nZ, AnR, Anphi, AnZ, dAnphi_dR, dAnphi_dZ)
    use netcdf
    character(len = *), intent(in) :: filename
    integer, intent(out) :: ncoil, nmax
    real(dp), intent(out) :: Rmin, Rmax, Zmin, Zmax
    integer, intent(out) :: nR, nphi, nZ
    complex(dp), dimension(:, :, :, :), allocatable, intent(inout) :: &
      AnR, Anphi, AnZ, dAnphi_dR, dAnphi_dZ
    integer :: ncid
    integer :: dimid_R, dimid_Z, dimid_tor, dimid_coil
    integer :: varid_R, varid_Z, varid_nphi
    real(dp), dimension(:), allocatable :: R, Z

    call nc_check('open', nf90_open(filename, NF90_NOWRITE, ncid))

    call nc_check('inq_dimid', nf90_inq_dimid(ncid, 'R', dimid_R))
    call nc_check('inq_dimid', nf90_inq_dimid(ncid, 'Z', dimid_Z))
    call nc_check('inq_dimid', nf90_inq_dimid(ncid, 'ntor', dimid_tor))
    call nc_check('inq_dimid', nf90_inq_dimid(ncid, 'coil_number', dimid_coil))

    call nc_check('inquire_dimension', &
      nf90_inquire_dimension(ncid, dimid_R, len = nR))
    call nc_check('inquire_dimension', &
      nf90_inquire_dimension(ncid, dimid_Z, len = nZ))
    call nc_check('inquire_dimension', &
      nf90_inquire_dimension(ncid, dimid_tor, len = nmax))
    nmax = nmax - 1
    call nc_check('inquire_dimension', &
      nf90_inquire_dimension(ncid, dimid_coil, len = ncoil))

    call nc_check('inq_varid', nf90_inq_varid(ncid, 'nphi', varid_nphi))
    call nc_check('get_var', nf90_get_var(ncid, varid_nphi, nphi))

    call nc_check('inq_varid', nf90_inq_varid(ncid, 'R', varid_R))
    call nc_check('inq_varid', nf90_inq_varid(ncid, 'Z', varid_Z))
    allocate(R(nR), Z(nZ))
    call nc_check('get_var', nf90_get_var(ncid, varid_R, R))
    call nc_check('get_var', nf90_get_var(ncid, varid_Z, Z))
    Rmin = R(1)
    Rmax = R(nR)
    Zmin = Z(1)
    Zmax = Z(nZ)

    ! process actual data
    call read_actual_data(AnR, 'AnR')
    call read_actual_data(Anphi, 'Anphi')
    call read_actual_data(AnZ, 'AnZ')
    call read_actual_data(dAnphi_dR, 'dAnphi_dR')
    call read_actual_data(dAnphi_dZ, 'dAnphi_dZ')

    call nc_check('close', nf90_close(ncid))
    deallocate(R, Z)

  contains
    subroutine read_actual_data(var, name)
      complex(dp), dimension(:, :, :, :), allocatable, intent(inout) :: var
      character(len = *), intent(in) :: name
      integer :: varid_actual_data

      allocate(var(0:nmax, nR, nZ, ncoil))
      call nc_check('inq_varid', nf90_inq_varid(ncid, name // '_real', varid_actual_data))
      call nc_check('get_var', nf90_get_var(ncid, varid_actual_data, var%Re))
      call nc_check('inq_varid', nf90_inq_varid(ncid, name // '_imag', varid_actual_data))
      call nc_check('get_var', nf90_get_var(ncid, varid_actual_data, var%Im))
    end subroutine read_actual_data
  end subroutine read_Anvac_fourier

  subroutine nc_check(operation, status)
    use netcdf, only: NF90_NOERR, nf90_strerror
    character(len=*), intent(in) :: operation
    integer, intent(in) :: status

    if (status == NF90_NOERR) return
    write (*, '("Error encountered during nf90_", a, ": ", a)') operation, nf90_strerror(status)
    error stop
  end subroutine nc_check

  subroutine write_Bvac_nemov(filename, Rmin, Rmax, Zmin, Zmax, Bvac)
    use math_constants, only: pi
    character(len = *), intent(in) :: filename
    real(dp), intent(in) :: Rmin, Rmax, Zmin, Zmax
    real(dp), intent(in), dimension(:, :, :, :) :: Bvac
    integer :: fid, nR, nphi, nZ, kR, kphi, kZ

    if (size(Bvac, 1) /= 3) then
      write (error_unit, arg_size_fmt) 'write_Bnvac_nemov', 'size(Bvac, 1)', size(Bvac, 1), '3', 3
      error stop
    end if
    nZ = size(Bvac, 2)
    nphi = size(Bvac, 3)
    nR = size(Bvac, 4)
    open(newunit = fid, file = filename, status = 'replace', action = 'write', form = 'formatted')
    ! kisslinger_asdex.f90 writes points at phi = 0 and at phi = 2 pi
    write (fid, '(4(i0, :, 1x))') nR, nphi + 1, nZ, 1
    write (fid, '(2(es24.16e3, :, 1x))') Rmin, Rmax
    write (fid, '(2(es24.16e3, :, 1x))') 0d0, 2d0 * pi
    write (fid, '(2(es24.16e3, :, 1x))') Zmin, Zmax
    do kR = 1, nR
      do kphi = 1, nphi
        do kZ = 1, nZ
          write (fid, '(3(es24.16e3, :, 1x))') Bvac(:, kZ, kphi, kR)
        end do
      end do
      ! kisslinger_asdex.f90 writes points at phi = 0 and at phi = 2 pi
      kphi = 1
      do kZ = 1, nZ
        write (fid, '(3(es24.16e3, :, 1x))') Bvac(:, kZ, kphi, kR)
      end do
    end do
    close(fid)
  end subroutine write_Bvac_nemov

  subroutine write_Bnvac_fourier(filename, Bn, Rmin, Rmax, Zmin, Zmax)
    use hdf5_tools, only: HID_T, h5_open_rw, h5_create_parent_groups, h5_add, h5_close
    character(len = *), intent(in) :: filename
    complex(dp), dimension(0:, :, :, :, :), intent(in) :: Bn
    real(dp), intent(in) :: Rmin, Rmax, Zmin, Zmax
    integer :: nR, nZ, nmax, ncoil, ntor, kc
    integer(HID_T) :: h5id_root
    character(len = 7) :: modename, coilname

    if (size(Bn, 2) /= 3) then
      write (error_unit, arg_size_fmt) 'write_Bnvac_fourier', &
        'size(Bn, 2)', size(Bn, 2), '3', 3
      error stop
    end if
    nmax = ubound(Bn, 1)
    nR = size(Bn, 3)
    nZ = size(Bn, 4)
    ncoil = size(Bn, 5)
    call h5_open_rw(filename, h5id_root)
    do ntor = 0, nmax
      write (modename, '("ntor_", i2.2)') ntor
      call h5_create_parent_groups(h5id_root, modename // '/')
      call h5_add(h5id_root, modename // '/R_min', Rmin, &
        unit = 'cm', comment = 'minimal R coordinate of computational grid')
      call h5_add(h5id_root, modename // '/R_max', Rmax, &
        unit = 'cm', comment = 'maximal R coordinate of computational grid')
      call h5_add(h5id_root, modename // '/Z_min', Zmin, &
        unit = 'cm', comment = 'minimal Z coordinate of computational grid')
      call h5_add(h5id_root, modename // '/Z_max', Zmax, &
        unit = 'cm', comment = 'maximal Z coordinate of computational grid')
      call h5_add(h5id_root, modename // '/nR', nR, 'number of grid points in R direction')
      call h5_add(h5id_root, modename // '/nZ', nZ, 'number of grid points in Z direction')
      call h5_add(h5id_root, modename // '/ncoil', ncoil, 'number of coils')
      do kc = 1, ncoil
        write (coilname, '("coil_", i2.2)') kc
        call h5_create_parent_groups(h5id_root, modename // '/' // coilname // '/')
        call h5_add(h5id_root, modename // '/' // coilname // '/Bn_R', &
          Bn(ntor, 1, :, :, kc), [1, 1], [nR, nZ], &
          unit = 'G', comment = 'R component of coil field for I_c = 0.1 A')
        call h5_add(h5id_root, modename // '/' // coilname // '/Bn_phi', &
          Bn(ntor, 2, :, :, kc), [1, 1], [nR, nZ], &
          unit = 'G', comment = 'physical phi component of coil field for I_c = 0.1 A')
        call h5_add(h5id_root, modename // '/' // coilname // '/Bn_Z', &
          Bn(ntor, 3, :, :, kc), [1, 1], [nR, nZ], &
          unit = 'G', comment = 'Z component of coil field for I_c = 0.1 A')
      end do
    end do
    call h5_close(h5id_root)
  end subroutine write_Bnvac_fourier

  subroutine read_Bnvac_fourier(filename, ntor, Ic, nR, nZ, Rmin, Rmax, Zmin, Zmax, &
    Bnvac_R, Bnvac_Z)
    use hdf5_tools, only: HID_T, h5_open, h5_get, h5_close
    character(len = *), intent(in) :: filename
    integer, intent(in) :: ntor
    real(dp), intent(in), dimension(:) :: Ic
    integer, intent(out) :: nR, nZ
    real(dp), intent(out) :: Rmin, Rmax, Zmin, Zmax
    complex(dp), intent(out), dimension(:, :), allocatable :: Bnvac_R, Bnvac_Z
    logical :: file_exists
    integer :: kc, ncoil
    integer(HID_T) :: h5id_root
    character(len = 7) :: modename, coilname
    complex(dp), dimension(:, :), allocatable :: Bn

    inquire(file = filename, exist = file_exists)
    if (.not. file_exists) then
      write (error_unit, '("read_Bnvac_fourier: File ", a, " not found.")') trim(filename)
      error stop
    end if
    call h5_open(filename, h5id_root)
    write (modename, '("ntor_", i2.2)') ntor
    call h5_get(h5id_root, modename // '/R_min', Rmin)
    call h5_get(h5id_root, modename // '/R_max', Rmax)
    call h5_get(h5id_root, modename // '/Z_min', Zmin)
    call h5_get(h5id_root, modename // '/Z_max', Zmax)
    call h5_get(h5id_root, modename // '/nR', nR)
    call h5_get(h5id_root, modename // '/nZ', nZ)
    call h5_get(h5id_root, modename // '/ncoil', ncoil)
    if (ncoil /= size(Ic)) then
      write (error_unit, arg_size_fmt) 'read_Bnvac_fourier', &
        'ncoil', ncoil, 'size(Ic)', size(Ic)
      error stop
    end if
    allocate(Bnvac_R(nR, nZ), Bnvac_Z(nR, nZ), Bn(nR, nZ))
    Bnvac_R(:, :) = (0d0, 0d0)
    Bnvac_Z(:, :) = (0d0, 0d0)
    do kc = 1, ncoil
      write (coilname, '("coil_", i2.2)') kc
      call h5_get(h5id_root, modename // '/' // coilname // '/Bn_R', Bn)
      Bnvac_R(:, :) = Bnvac_R + Ic(kc) * Bn
      call h5_get(h5id_root, modename // '/' // coilname // '/Bn_Z', Bn)
      Bnvac_Z(:, :) = Bnvac_Z + Ic(kc) * Bn
    end do
    call h5_close(h5id_root)
    deallocate(Bn)
  end subroutine read_Bnvac_fourier
<<<<<<< HEAD
=======

  ! Small helper functions for Biot-Savart segment contributions
  ! These are extracted for testing and validation

  pure function segment_vector_potential_contribution(XYZ_segment, dist_segment, eccentricity) result(dA)
    real(dp), intent(in) :: XYZ_segment(3)
    real(dp), intent(in) :: dist_segment
    real(dp), intent(in) :: eccentricity
    real(dp) :: dA(3)
    dA = XYZ_segment / dist_segment * log((1.0_dp + eccentricity) / (1.0_dp - eccentricity))
  end function segment_vector_potential_contribution

  pure function segment_eccentricity(dist_segment, dist_i, dist_f, max_ecc) result(ecc)
    real(dp), intent(in) :: dist_segment, dist_i, dist_f, max_ecc
    real(dp) :: ecc
    ecc = min(max_ecc, dist_segment / (dist_i + dist_f))
  end function segment_eccentricity

  pure function segment_gradient_kernel(XYZ_i, XYZ_f, dist_i, dist_f) result(grad_kernel)
    real(dp), intent(in) :: XYZ_i(3), XYZ_f(3)
    real(dp), intent(in) :: dist_i, dist_f
    real(dp) :: grad_kernel(3)
    grad_kernel = (XYZ_i / dist_i + XYZ_f / dist_f) / (dist_i * dist_f + sum(XYZ_i * XYZ_f))
  end function segment_gradient_kernel

  pure subroutine segment_gradient_contribution(XYZ_segment, grad_kernel, grad_AX, grad_AY, grad_AZ)
    real(dp), intent(in) :: XYZ_segment(3)
    real(dp), intent(in) :: grad_kernel(3)
    real(dp), intent(inout) :: grad_AX(3), grad_AY(3), grad_AZ(3)
    grad_AX = grad_AX + XYZ_segment(1) * grad_kernel
    grad_AY = grad_AY + XYZ_segment(2) * grad_kernel
    grad_AZ = grad_AZ + XYZ_segment(3) * grad_kernel
  end subroutine segment_gradient_contribution
>>>>>>> 1707a82b

end module coil_tools<|MERGE_RESOLUTION|>--- conflicted
+++ resolved
@@ -16,13 +16,9 @@
     biot_savart_sum_coils, biot_savart_fourier, &
     write_Bvac_nemov, write_Bnvac_fourier, read_Bnvac_fourier, &
     vector_potential_biot_savart_fourier, write_Anvac_fourier, read_Anvac_fourier, &
-<<<<<<< HEAD
-    sum_coils_gauge_single_mode_Anvac, gauged_Anvac_from_Bnvac
-=======
     sum_coils_gauge_single_mode_Anvac, gauged_Anvac_from_Bnvac, &
     segment_vector_potential_contribution, segment_eccentricity, &
     segment_gradient_kernel, segment_gradient_contribution
->>>>>>> 1707a82b
 
   type :: coil_t
     integer :: nseg = 0
@@ -421,7 +417,6 @@
     type(c_ptr) :: plan_nphi, p_BR, p_Bphi, p_BZ, p_BnR, p_Bnphi, p_BnZ
     real(c_double), dimension(:), pointer :: BR, Bphi, BZ
     complex(c_double_complex), dimension(:), pointer :: BnR, Bnphi, BnZ
-<<<<<<< HEAD
 
     if (nmax > nphi / 4) then
       write (error_unit, '("biot_savart_fourier: requested nmax = ", ' // &
@@ -496,82 +491,6 @@
     ! nullify pointers past this point
   end subroutine biot_savart_fourier
 
-=======
-
-    if (nmax > nphi / 4) then
-      write (error_unit, '("biot_savart_fourier: requested nmax = ", ' // &
-        'i0, ", but only ", i0, " modes available.")') nmax, nphi / 4
-      error stop
-    end if
-    nfft = nphi / 2 + 1
-    call grid_from_bounding_box(Rmin, Rmax, nR, R, Zmin, Zmax, nZ, Z, nphi, phi)
-    cosphi(:) = cos(phi)
-    sinphi(:) = sin(phi)
-    ncoil = size(coils)
-    allocate(Bn(0:nmax, 3, nR, nZ, ncoil))
-    ! prepare FFTW
-    !$ if (fftw_init_threads() == 0) error stop 'OpenMP support in FFTW could not be initialized'
-    !$ call fftw_plan_with_nthreads(omp_get_max_threads())
-    p_BR = fftw_alloc_real(int(nphi, c_size_t))
-    call c_f_pointer(p_BR, BR, [nphi])
-    p_Bphi = fftw_alloc_real(int(nphi, c_size_t))
-    call c_f_pointer(p_Bphi, Bphi, [nphi])
-    p_BZ = fftw_alloc_real(int(nphi, c_size_t))
-    call c_f_pointer(p_BZ, BZ, [nphi])
-    p_BnR = fftw_alloc_complex(int(nfft, c_size_t))
-    call c_f_pointer(p_BnR, BnR, [nfft])
-    p_Bnphi = fftw_alloc_complex(int(nfft, c_size_t))
-    call c_f_pointer(p_Bnphi, Bnphi, [nfft])
-    p_BnZ = fftw_alloc_complex(int(nfft, c_size_t))
-    call c_f_pointer(p_BnZ, BnZ, [nfft])
-    plan_nphi = fftw_plan_dft_r2c_1d(nphi, BR, BnR, ior(FFTW_PATIENT, FFTW_DESTROY_INPUT))
-    do kc = 1, ncoil
-      do kZ = 1, nZ
-        do kR = 1, nR
-          !$omp parallel do schedule(static) default(none) &
-          !$omp private(kphi, ks, XYZ_r, XYZ_i, XYZ_f, dist_i, dist_f, BXYZ) &
-          !$omp shared(nphi, kc, coils, R, kR, Z, kZ, cosphi, sinphi, BR, Bphi, BZ)
-          do kphi = 1, nphi
-            XYZ_r(:) = [R(kR) * cosphi(kphi), R(kR) * sinphi(kphi), Z(kZ)]
-            ! Biot-Savart integral over coil segments
-            BXYZ(:) = 0d0
-            XYZ_f(:) = coils(kc)%XYZ(:, coils(kc)%nseg) - XYZ_r
-            dist_f = sqrt(sum(XYZ_f * XYZ_f))
-            do ks = 1, coils(kc)%nseg
-              XYZ_i(:) = XYZ_f
-              dist_i = dist_f
-              XYZ_f(:) = coils(kc)%XYZ(:, ks) - XYZ_r
-              dist_f = sqrt(sum(XYZ_f * XYZ_f))
-              BXYZ(:) = BXYZ + &
-                (XYZ_i([2, 3, 1]) * XYZ_f([3, 1, 2]) - XYZ_i([3, 1, 2]) * XYZ_f([2, 3, 1])) * &
-                (dist_i + dist_f) / (dist_i * dist_f * (dist_i * dist_f + sum(XYZ_i * XYZ_f)))
-            end do
-            BR(kphi) = BXYZ(1) * cosphi(kphi) + BXYZ(2) * sinphi(kphi)
-            Bphi(kphi) = BXYZ(2) * cosphi(kphi) - BXYZ(1) * sinphi(kphi)
-            BZ(kphi) = BXYZ(3)
-          end do
-          !$omp end parallel do
-          call fftw_execute_dft_r2c(plan_nphi, BR, BnR)
-          call fftw_execute_dft_r2c(plan_nphi, Bphi, Bnphi)
-          call fftw_execute_dft_r2c(plan_nphi, BZ, BnZ)
-          Bn(0:nmax, 1, kR, kZ, kc) = BnR(1:nmax+1) / dble(nphi)
-          Bn(0:nmax, 2, kR, kZ, kc) = Bnphi(1:nmax+1) / dble(nphi)
-          Bn(0:nmax, 3, kR, kZ, kc) = BnZ(1:nmax+1) / dble(nphi)
-        end do
-      end do
-    end do
-    call fftw_destroy_plan(plan_nphi)
-    call fftw_free(p_BR)
-    call fftw_free(p_Bphi)
-    call fftw_free(p_BZ)
-    call fftw_free(p_BnR)
-    call fftw_free(p_Bnphi)
-    call fftw_free(p_BnZ)
-    !$ call fftw_cleanup_threads()
-    ! nullify pointers past this point
-  end subroutine biot_savart_fourier
-
->>>>>>> 1707a82b
   subroutine vector_potential_biot_savart_fourier(coils, nmax, min_distance, max_eccentricity, use_convex_wall, &
     Rmin, Rmax, Zmin, Zmax, nR, nphi, nZ, AnR, Anphi, AnZ, dAnphi_dR, dAnphi_dZ)
     use iso_c_binding, only: c_ptr, c_double, c_double_complex, c_size_t, c_f_pointer
@@ -579,12 +498,7 @@
     use FFTW3, only: fftw_init_threads, fftw_plan_with_nthreads, fftw_cleanup_threads, &
       fftw_alloc_real, fftw_alloc_complex, fftw_plan_dft_r2c_1d, FFTW_PATIENT, &
       FFTW_DESTROY_INPUT, fftw_execute_dft_r2c, fftw_destroy_plan, fftw_free
-<<<<<<< HEAD
-    use field_sub, only: stretch_coords
-    use input_files, only: convexfile
-=======
     use field_sub, only: read_field_input, stretch_coords
->>>>>>> 1707a82b
 
     type(coil_t), intent(in), dimension(:) :: coils
     integer, intent(in) :: nmax
@@ -639,7 +553,7 @@
     plan_nphi = fftw_plan_dft_r2c_1d(nphi, AR, AnR, ior(FFTW_PATIENT, FFTW_DESTROY_INPUT))
 
     if (use_convex_wall) then
-      convexfile = 'convexwall.dat'  ! Set default convex wall filename
+      call read_field_input  ! read convex wall
     end if
 
     do kc = 1, ncoil
@@ -716,7 +630,18 @@
     !$ call fftw_cleanup_threads()
     ! nullify pointers past this point
   end subroutine vector_potential_biot_savart_fourier
-<<<<<<< HEAD
+
+  subroutine write_debug_gradients(grad_AX, grad_AY, grad_AZ)
+    use, intrinsic :: iso_fortran_env, only: output_unit
+    real(dp), dimension(:, :, :, :), intent(in) :: grad_AX, grad_AY, grad_AZ
+    integer :: fid
+    open (newunit=fid, file='debug_cartesian_gradients.dat', status='replace', action='write', form='unformatted')
+    write (fid) grad_AX
+    write (fid) grad_AY
+    write (fid) grad_AZ
+    close (fid)
+    write (output_unit, '(a)') 'Wrote debug Cartesian gradients to debug_cartesian_gradients.dat'
+  end subroutine write_debug_gradients
 
   subroutine sum_coils_gauge_single_mode_Anvac(AnR, Anphi, AnZ, dAnphi_dR, dAnphi_dZ, &
     Ic, ntor, Rmin, Rmax, nR, Zmin, Zmax, nZ, gauged_AnR, gauged_AnZ)
@@ -778,81 +703,6 @@
     end do
   end subroutine gauged_Anvac_from_Bnvac
 
-=======
-
-  subroutine write_debug_gradients(grad_AX, grad_AY, grad_AZ)
-    use, intrinsic :: iso_fortran_env, only: output_unit
-    real(dp), dimension(:, :, :, :), intent(in) :: grad_AX, grad_AY, grad_AZ
-    integer :: fid
-    open (newunit=fid, file='debug_cartesian_gradients.dat', status='replace', action='write', form='unformatted')
-    write (fid) grad_AX
-    write (fid) grad_AY
-    write (fid) grad_AZ
-    close (fid)
-    write (output_unit, '(a)') 'Wrote debug Cartesian gradients to debug_cartesian_gradients.dat'
-  end subroutine write_debug_gradients
-
-  subroutine sum_coils_gauge_single_mode_Anvac(AnR, Anphi, AnZ, dAnphi_dR, dAnphi_dZ, &
-    Ic, ntor, Rmin, Rmax, nR, Zmin, Zmax, nZ, gauged_AnR, gauged_AnZ)
-    use math_constants, only: imun => IMUN
-    complex(dp), dimension(:, :, :, :), intent(in) :: AnR, Anphi, AnZ, dAnphi_dR, dAnphi_dZ
-    real(dp), dimension(:), intent(in) :: Ic
-    integer, intent(in) :: ntor
-    real(dp), intent(in) :: Rmin, Rmax
-    integer, intent(in) :: nR
-    real(dp), intent(in) :: Zmin, Zmax
-    integer, intent(in) :: nZ
-    complex(dp), dimension(:, :), allocatable, intent(inout) :: gauged_AnR, gauged_AnZ
-    integer :: ncoil, kcoil, kZ
-    real(dp) :: R(nR), Z(nZ)
-
-    ! TODO: check array sizes
-    ncoil = size(Ic)
-    call grid_from_bounding_box(Rmin, Rmax, nR, R, Zmin, Zmax, nZ, Z)
-    if (allocated(gauged_AnR)) deallocate(gauged_AnR)
-    if (allocated(gauged_AnZ)) deallocate(gauged_AnZ)
-    allocate(gauged_AnR(nR, nZ), gauged_AnZ(nR, nZ))
-    gauged_AnR(:, :) = (0d0, 0d0)
-    gauged_AnZ(:, :) = (0d0, 0d0)
-    ! TODO: OpenMP?
-    do kcoil = 1, ncoil
-      do kZ = 1, nZ
-        gauged_AnR(:, kZ) = gauged_AnR(:, kZ) + Ic(kcoil) * &
-          (AnR(ntor, :, kZ, kcoil) + imun / ntor * R * dAnphi_dR(ntor, :, kZ, kcoil) + &
-          imun / ntor * Anphi(ntor, :, kZ, kcoil))
-        gauged_AnZ(:, kZ) = gauged_AnZ(:, kZ) + Ic(kcoil) * &
-          (AnZ(ntor, :, kZ, kcoil) + imun / ntor * R * dAnphi_dZ(ntor, :, kZ, kcoil))
-      end do
-    end do
-  end subroutine sum_coils_gauge_single_mode_Anvac
-
-  subroutine gauged_Anvac_from_Bnvac(BnR, BnZ, ntor, Rmin, Rmax, nR, Zmin, Zmax, nZ, &
-    gauged_AnR, gauged_AnZ)
-    use math_constants, only: imun => IMUN
-    complex(dp), dimension(:, :), intent(in) :: BnR, BnZ
-    integer, intent(in) :: ntor
-    real(dp), intent(in) :: Rmin, Rmax
-    integer, intent(in) :: nR
-    real(dp), intent(in) :: Zmin, Zmax
-    integer, intent(in) :: nZ
-    complex(dp), dimension(:, :), allocatable, intent(inout) :: gauged_AnR, gauged_AnZ
-    integer :: kZ
-    real(dp) :: R(nR), Z(nZ)
-
-    ! TODO: check array sizes
-    call grid_from_bounding_box(Rmin, Rmax, nR, R, Zmin, Zmax, nZ, Z)
-    if (allocated(gauged_AnR)) deallocate(gauged_AnR)
-    if (allocated(gauged_AnZ)) deallocate(gauged_AnZ)
-    allocate(gauged_AnR(nR, nZ), gauged_AnZ(nR, nZ))
-    gauged_AnR(:, :) = (0d0, 0d0)
-    gauged_AnZ(:, :) = (0d0, 0d0)
-    do kZ = 1, nZ
-      gauged_AnR(:, kZ) = imun / ntor * R * BnZ(:, kZ)
-      gauged_AnZ(:, kZ) = -imun / ntor * R * BnR(:, kZ)
-    end do
-  end subroutine gauged_Anvac_from_Bnvac
-
->>>>>>> 1707a82b
   subroutine write_Anvac_fourier(filename, ncoil, nmax, &
     Rmin, Rmax, Zmin, Zmax, nR, nphi, nZ, AnR, Anphi, AnZ, dAnphi_dR, dAnphi_dZ)
     use netcdf
@@ -1146,8 +996,6 @@
     call h5_close(h5id_root)
     deallocate(Bn)
   end subroutine read_Bnvac_fourier
-<<<<<<< HEAD
-=======
 
   ! Small helper functions for Biot-Savart segment contributions
   ! These are extracted for testing and validation
@@ -1181,6 +1029,5 @@
     grad_AY = grad_AY + XYZ_segment(2) * grad_kernel
     grad_AZ = grad_AZ + XYZ_segment(3) * grad_kernel
   end subroutine segment_gradient_contribution
->>>>>>> 1707a82b
 
 end module coil_tools