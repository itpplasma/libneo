# This file is intended for configuration of libneo.
# List of source files are in CMakeSources.in.

# Basic cmake settings/requirements
cmake_minimum_required(VERSION 3.22)
set(CMAKE_DISABLE_IN_SOURCE_BUILD ON)

# Basic project settings.
project(efit_to_boozer)

set(CMAKE_POSITION_INDEPENDENT_CODE ON)

# The version number.
set (efit_to_boozer_VERSION_MAJOR 0)
set (efit_to_boozer_VERSION_MINOR 0)
set (efit_to_boozer_VERSION_PATCH 3)

enable_language(C Fortran)

if(LIBNEO_ENABLE_TESTS)
    enable_testing()
endif()

if(${CMAKE_Fortran_COMPILER_ID} STREQUAL "GNU")

  set (CMAKE_Fortran_FLAGS "-cpp -g -Og -fcheck=all -fbacktrace \
                            -fno-realloc-lhs -Wall -Wextra")

  # https://github.com/numpy/numpy/issues/25777
  set (CMAKE_C_FLAGS "-Wno-error=incompatible-pointer-types")

elseif (${CMAKE_Fortran_COMPILER_ID} STREQUAL "Intel")

  set (CMAKE_Fortran_FLAGS "-cpp -check all -traceback \
                            -assume norealloc_lhs -qopenmp -warn all")

endif ()

find_package(BLAS REQUIRED)
find_package(LAPACK REQUIRED)

# MacOS RPATH specifics
# see https://gitlab.kitware.com/cmake/community/-/wikis/doc/cmake/RPATH-handling

# use, i.e. don't skip the full RPATH for the build tree
set(CMAKE_SKIP_BUILD_RPATH FALSE)

# when building, don't use the install RPATH already
# (but later on when installing)
set(CMAKE_BUILD_WITH_INSTALL_RPATH FALSE)

set(CMAKE_INSTALL_RPATH "$ORIGIN")

# add the automatically determined parts of the RPATH
# which point to directories outside the build tree to the install RPATH
set(CMAKE_INSTALL_RPATH_USE_LINK_PATH TRUE)

# the RPATH to be used when installing, but only if it's not a system directory
list(FIND CMAKE_PLATFORM_IMPLICIT_LINK_DIRECTORIES "$ORIGIN" isSystemDir)
if("${isSystemDir}" STREQUAL "-1")
    set(CMAKE_INSTALL_RPATH "$ORIGIN")
endif("${isSystemDir}" STREQUAL "-1")

add_library(efit_to_boozer STATIC
    efit_to_boozer_mod.f90
    field_line_integration_for_Boozer.f90
    rhs.f90
    spline_and_interpolate_magdata.f90
)
target_link_libraries(efit_to_boozer
    BLAS::BLAS
    LAPACK::LAPACK
    neo
    magfie
)

<<<<<<< HEAD
=======
# Grab Python
find_package(Python REQUIRED COMPONENTS Interpreter Development.Module NumPy)

message(STATUS "Python found: ${Python_EXECUTABLE}")
message(STATUS "Python version: ${Python_VERSION}")
message(STATUS "Python include dirs: ${Python_INCLUDE_DIRS}")
message(STATUS "Python libraries: ${Python_LIBRARIES}")

>>>>>>> 1707a82b
# F2PY headers
execute_process(
  COMMAND "${Python_EXECUTABLE}" -c
          "import numpy.f2py; print(numpy.f2py.get_include())"
  OUTPUT_VARIABLE F2PY_INCLUDE_DIR
  OUTPUT_STRIP_TRAILING_WHITESPACE)

# Grab the variables from a local Python installation
# F2PY headers
execute_process(
    COMMAND "${Python_EXECUTABLE}"
    -c "import numpy; print(numpy.__version__)"
    OUTPUT_VARIABLE NUMPY_VERSION
    OUTPUT_STRIP_TRAILING_WHITESPACE
)

if (${NUMPY_VERSION} VERSION_GREATER_EQUAL "1.21.1")
	execute_process(
        COMMAND "${Python_EXECUTABLE}"
        -c "import numpy.f2py; print(numpy.f2py.get_include())"
        OUTPUT_VARIABLE F2PY_INCLUDE_DIR
        OUTPUT_STRIP_TRAILING_WHITESPACE
	)
else()
    execute_process(
        COMMAND "${Python_EXECUTABLE}"
        -c "import numpy; print(numpy.get_include())"
        OUTPUT_VARIABLE NUMPY_INCLUDE_DIR
        OUTPUT_STRIP_TRAILING_WHITESPACE
    )
    set(F2PY_INCLUDE_DIR "${NUMPY_INCLUDE_DIR}/../../f2py/src/")
endif()

include_directories(
    BEFORE
    ${Python_INCLUDE_DIRS}
    ${Python_NumPy_INCLUDE_DIRS}
    ${F2PY_INCLUDE_DIR}
)

message(STATUS "Python f2py include dir: ${F2PY_INCLUDE_DIR}")
message(STATUS "Python numpy include dir: ${Python_NumPy_INCLUDE_DIRS}")
message(STATUS "Python binary output dir: ${CMAKE_CURRENT_BINARY_DIR}")

add_custom_command(
  OUTPUT _efit_to_boozermodule.c _efit_to_boozer-f2pywrappers.f _efit_to_boozer-f2pywrappers2.f90
  DEPENDS f2py_interfaces/f2py_efit_to_boozer.f90
  VERBATIM
  COMMAND "${Python_EXECUTABLE}" -m numpy.f2py
  "${CMAKE_CURRENT_SOURCE_DIR}/f2py_interfaces/f2py_efit_to_boozer.f90"
  "${CMAKE_SOURCE_DIR}/src/magfie/field_divB0.f90"
  "${CMAKE_SOURCE_DIR}/src/magfie/field_eq_mod.f90"
  "${CMAKE_CURRENT_SOURCE_DIR}/efit_to_boozer_mod.f90"
  "${CMAKE_SOURCE_DIR}/src/spl_three_to_five.f90"
  "${CMAKE_CURRENT_SOURCE_DIR}/field_line_integration_for_Boozer.f90"
  "${CMAKE_SOURCE_DIR}/src/plag_coeff.f90"
  "${CMAKE_SOURCE_DIR}/src/binsrc.f90"
  "${CMAKE_CURRENT_SOURCE_DIR}/rhs.f90"
  "${CMAKE_CURRENT_SOURCE_DIR}/spline_and_interpolate_magdata.f90"
  -m _efit_to_boozer --lower skip: oddorderspline polleg binomial odeint_allroutines', alloc_odeint odeint rkck rkqs :
)

Python_add_library(_efit_to_boozer WITH_SOABI
  "${CMAKE_CURRENT_BINARY_DIR}/_efit_to_boozermodule.c"
  "${CMAKE_CURRENT_BINARY_DIR}/_efit_to_boozer-f2pywrappers.f"
  "${CMAKE_CURRENT_BINARY_DIR}/_efit_to_boozer-f2pywrappers2.f90"
  "${CMAKE_CURRENT_SOURCE_DIR}/f2py_interfaces/f2py_efit_to_boozer.f90"
)

target_link_libraries(_efit_to_boozer PUBLIC fortranobject efit_to_boozer)
install(TARGETS _efit_to_boozer DESTINATION .)<|MERGE_RESOLUTION|>--- conflicted
+++ resolved
@@ -74,17 +74,6 @@
     magfie
 )
 
-<<<<<<< HEAD
-=======
-# Grab Python
-find_package(Python REQUIRED COMPONENTS Interpreter Development.Module NumPy)
-
-message(STATUS "Python found: ${Python_EXECUTABLE}")
-message(STATUS "Python version: ${Python_VERSION}")
-message(STATUS "Python include dirs: ${Python_INCLUDE_DIRS}")
-message(STATUS "Python libraries: ${Python_LIBRARIES}")
-
->>>>>>> 1707a82b
 # F2PY headers
 execute_process(
   COMMAND "${Python_EXECUTABLE}" -c
