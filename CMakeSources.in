# This file provides the list of source files for libneo.
# The file CMakeLists.txt contains the main configuration code.

set(SOURCE_FILES
    src/arnoldi.f90
    src/io.f90
    src/libneo_kinds.f90
<<<<<<< HEAD
    src/odeint_allroutines.f90

    # VMEC stuff
    src/canonical_coordinates_mod.f90
    src/nctools_module.f90
    src/spline_vmec_data.f90
    src/vmecinm_m.f90
=======
    src/math_constants.f90
    src/ode_integration.f90
    src/rusage_type.f90
    src/solve_systems.f90
    src/system_utility.f90

    src/local_rusage.c
>>>>>>> 1fb449a5
)<|MERGE_RESOLUTION|>--- conflicted
+++ resolved
@@ -5,21 +5,18 @@
     src/arnoldi.f90
     src/io.f90
     src/libneo_kinds.f90
-<<<<<<< HEAD
-    src/odeint_allroutines.f90
-
-    # VMEC stuff
-    src/canonical_coordinates_mod.f90
-    src/nctools_module.f90
-    src/spline_vmec_data.f90
-    src/vmecinm_m.f90
-=======
     src/math_constants.f90
     src/ode_integration.f90
     src/rusage_type.f90
     src/solve_systems.f90
     src/system_utility.f90
-
+ 
+    # VMEC
+    src/canonical_coordinates_mod.f90
+    src/nctools_module.f90
+    src/spline_vmec_data.f90
+    src/vmecinm_m.f90
+  
+    # For CPU time measurements
     src/local_rusage.c
->>>>>>> 1fb449a5
 )