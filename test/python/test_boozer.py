import pytest

import numpy as np
from libneo.boozer import (get_boozer_harmonics_divide_f_by_B0, get_boozer_harmonics,
    get_boozer_transform, get_B0_of_s_theta_boozer, get_boozer_harmonics_divide_f_by_B0_1D,
    get_boozer_harmonics_divide_f_by_B0_1D_fft)
import matplotlib.pyplot as plt

<<<<<<< HEAD
=======

>>>>>>> f1edfce0
def test_get_boozer_transform():
    stor = np.array([0.9, 0.6])
    nth = np.array([32])
    dth_of_thb, G_of_thb = get_boozer_transform(stor, nth)
    print(dth_of_thb)
    print(G_of_thb)

<<<<<<< HEAD
=======

>>>>>>> f1edfce0
def test_get_boozer_harmonics_1D():
    nth = np.array([16])

    f = lambda spol, theta, phi: 2 *np.sin(theta) + 3 * np.cos(theta)

    stor = np.array([0.5, 0.6])
    dth_of_thb = []
    G_of_thb = []

    m0b = 16
    m = np.arange(-m0b, m0b+1)
    nph = 1
    plt.figure()
    for kth in nth:
        theta = np.linspace(0, 2*np.pi, kth, endpoint=False)
        phi = np.linspace(0, 2*np.pi, nph, endpoint=False)
        XX,YY = np.meshgrid(theta, phi)
        FF = f(stor[0], XX, YY)#np.ones_like(XX)
        f_fft = np.fft.fft2(FF)
        fmn_fft = f_fft / (kth * nph)

        dth_of_thb.append(lambda thb: 0.0)
        G_of_thb.append(lambda thb: 0.0)

        res = get_boozer_harmonics(f, stor=stor, num_theta=kth, num_phi=nph, m0b=m0b,
            n=2, dth_of_thb=dth_of_thb, G_of_thb=G_of_thb) 

        plt.plot(m, np.abs(res[0]), label=str(kth))
        plt.plot(np.arange(kth), np.abs(fmn_fft[0,:]), label='fft, '+str(kth), ls = '--')
    plt.legend()
    plt.xlabel('m')
    plt.ylabel(r'abs($C_n$)')
    plt.show()

<<<<<<< HEAD
=======

>>>>>>> f1edfce0
def test_get_boozer_harmonics_2D():
    nth = np.array([32])

    f = lambda spol, theta, phi: np.sin(5*theta) * np.sin(2 * phi) + 0.5*np.sin(2 * theta) * np.sin(2*phi)

    stor = np.array([0.5, 0.6])
    dth_of_thb = []
    G_of_thb = []

    m0b = 24
    m = np.arange(-m0b, m0b + 1)
    nph = nth[0]

    dth_of_thb.append(lambda thb: 0.1 * np.cos(thb))
    G_of_thb.append(lambda thb: 0.5 * np.sin(thb))
    
    plt.figure()

    for kth in nth:
        theta_b = np.linspace(0, 2 * np.pi, kth, endpoint=False)
        theta = theta_b + dth_of_thb[0](theta_b)
        phi_b = np.linspace(0, 2 * np.pi, nph, endpoint=False)
        phi = np.zeros((kth, nph))
        for i, phib in enumerate(phi_b):
            phi[:,i] = phib - G_of_thb[0](theta_b)
        
        THTH = np.tile(theta, (nph,1))
        PHIPHI = phi
        FF = f(stor[0], THTH, PHIPHI.T) 
        f_fft = np.fft.fft2(FF)
        fmn_fft = f_fft / (kth * nph)

        res = get_boozer_harmonics(
            f,
            stor=stor,
            num_theta=kth,
            num_phi=nph,
            m0b=m0b,
            n=2,
            dth_of_thb=dth_of_thb,
            G_of_thb=G_of_thb,
        )

        print(fmn_fft.shape)

        plt.plot(m, np.abs(res[0]), label=str(kth), lw=3)
        for n_mode in [2]: # check the toroidal modes corresponding to the ones in the defined function
            plt.plot(np.arange(kth), np.abs(fmn_fft[n_mode, :]), label="fft, n=" + str(n_mode), ls="--")
    
    plt.legend()
    plt.xlabel("m")
    plt.ylabel(r"abs($C_n$)")
    plt.show()


def test_get_boozer_harmonics_divide_f_by_B0_1D():
    nth = np.array([64])

    n = 2
    f = lambda spol, theta, phi: (2 *np.sin(theta) + 3 * np.cos(3*theta)) * 10**4

    stor = np.array([0.5, 0.6])
    dth_of_thb = []
    G_of_thb = []

    m0b = 16
    m = np.arange(-m0b, m0b+1)
    nph = 1
    dth_of_thb.append(lambda thb: 0.3 * np.cos(thb))
    G_of_thb.append(lambda thb: 0.5 * np.sin(thb))
    stor_ind = 0

    plt.figure()

    for kth in nth:
        B0 = get_B0_of_s_theta_boozer(stor, kth)

        theta_b = np.linspace(0, 2 * np.pi, kth*2+1, endpoint=False)
        theta = theta_b + dth_of_thb[stor_ind](theta_b)

        B0_arr = np.array(B0[stor_ind](theta_b))
        
        phi_b = np.linspace(0, 2 * np.pi, nph, endpoint=False)
        phi = np.zeros((kth*2+1, nph))
        for i, phib in enumerate(phi_b):
            phi[:,i] = phib - G_of_thb[stor_ind](theta_b)
        
        THTH = theta 
        PHIPHI = phi
        FF = f(stor[stor_ind], THTH, 0.0) / B0_arr * np.exp(-1j* n * G_of_thb[stor_ind](theta_b))
        f_fft = np.fft.fft(FF) 
        fmn_fft = f_fft / ((2*kth+1) * nph)
        fmn_fft = np.fft.fftshift(fmn_fft)

        res = get_boozer_harmonics_divide_f_by_B0_1D(f, stor=stor, num_theta=kth, num_phi=nph, m0b=m0b,
            n=2, dth_of_thb=dth_of_thb, G_of_thb=G_of_thb) 

        ind = int(((2*kth+1) - (2*m0b + 1))/ 2 )

        plt.plot(m, np.abs(res[0]), label=str(kth))
        plt.plot(m, np.abs(fmn_fft[ind:(2*kth+1)-ind]), label='fft, '+str(kth), ls = '--')
        #assert np.isclose(np.abs(res[0]), np.abs(fmn_fft[0,ind:(2*kth+1)-ind]), atol=1e-3).all()
    plt.legend()
    plt.xlabel('m')
    plt.ylabel(r'abs($C_n$)')
    plt.show()

<<<<<<< HEAD
=======

>>>>>>> f1edfce0
def test_get_boozer_harmonics_divide_f_by_B0_2D():
    nth = np.array([64])

    #f = lambda spol, theta, phi: 2*np.sin(theta) * np.sin(2 * phi) + 0.5*np.sin(3 * theta) * np.sin(2*phi)
    f = lambda spol, theta, phi: (2 *np.sin(theta) + 3 * np.cos(3*theta)) * 10**4 * np.sin(2 * phi)

    stor = np.array([0.5, 0.6])
    dth_of_thb = []
    G_of_thb = []

    m0b = 18
    m = np.arange(-m0b, m0b + 1)
    nph = nth[0]

    dth_of_thb.append(lambda thb: 0.3 * np.cos(thb))
    G_of_thb.append(lambda thb: 0.5 * np.sin(thb))

    plt.figure()

    stor_ind = 0

    for kth in nth:
        B0 = get_B0_of_s_theta_boozer(stor, kth)

        theta_b = np.linspace(0, 2 * np.pi, 2*kth+1, endpoint=False)
        theta = theta_b + dth_of_thb[stor_ind](theta_b)

        B0_arr = B0[stor_ind](theta_b)

        phi_b = np.linspace(0, 2 * np.pi, nph, endpoint=False)
        phi = np.zeros((2*kth+1, nph))
        for i, phib in enumerate(phi_b):
            phi[:,i] = phib - G_of_thb[stor_ind](theta_b)
        
        THTH = np.tile(theta, (nph,1))
        PHIPHI = phi
        FF = f(stor[0], THTH, PHIPHI.T) / B0_arr
        f_fft = np.fft.fft2(FF)
        fmn_fft = f_fft / ((kth*2+1) * nph)
        fmn_fft = np.fft.fftshift(fmn_fft, axes=1)

        res = get_boozer_harmonics_divide_f_by_B0(
            f,
            stor=stor,
            num_theta=kth,
            num_phi=nph,
            m0b=m0b,
            n=2,
            dth_of_thb=dth_of_thb,
            G_of_thb=G_of_thb,
        )

        ind = int(((2*kth+1) - (2*m0b + 1))/ 2 )

        plt.plot(m, np.abs(res[0]), label=str(kth), lw=3)
        for n_mode in [2]: # check the toroidal modes corresponding to the ones in the defined function
            plt.plot(m, np.abs(fmn_fft[n_mode, ind:(2*kth+1)-ind]), label="fft, n=" + str(n_mode), ls="--")
    
    plt.legend()
    plt.xlabel("m")
    plt.ylabel(r"abs($C_{mn}$)")
    plt.show()



def test_get_boozer_harmonics_divide_f_by_B0_1D_fft():
    nth = np.array([64])

    n = 2
    f = lambda spol, theta: (2 *np.sin(theta) + 3 * np.cos(3*theta)) * 10**4

    stor = np.array([0.5, 0.6])
    dth_of_thb = []
    G_of_thb = []

    m0b = 16
    m = np.arange(-m0b, m0b+1)
    nph = 1
    dth_of_thb.append(lambda thb: 0.3 * np.cos(thb))
    G_of_thb.append(lambda thb: 0.5 * np.sin(thb))
    stor_ind = 0

    plt.figure()

    for kth in nth:
        B0 = get_B0_of_s_theta_boozer(stor, kth)

        theta_b = np.linspace(0, 2 * np.pi, kth, endpoint=False)
        theta = theta_b + dth_of_thb[stor_ind](theta_b)

        B0_arr = np.array(B0[stor_ind](theta_b))
        
        phi_b = np.linspace(0, 2 * np.pi, nph, endpoint=False)
        phi = np.zeros((kth, nph))
        for i, phib in enumerate(phi_b):
            phi[:,i] = phib - G_of_thb[stor_ind](theta_b)
        
        THTH = theta 
        PHIPHI = phi
        FF = f(stor[stor_ind], THTH) / B0_arr * np.exp(-1j* n * G_of_thb[stor_ind](theta_b))
        f_fft = np.fft.fft(FF) 
        fmn_fft = f_fft / ((kth) * nph)
        fmn_fft = np.fft.fftshift(fmn_fft)

        res = get_boozer_harmonics_divide_f_by_B0_1D_fft(f, stor=stor, num_theta=kth,
            n=2, dth_of_thb=dth_of_thb, G_of_thb=G_of_thb) 

        ind = int(((kth) - (2*m0b + 1))/ 2 )

        plt.plot(np.arange(-nth/2,nth/2), np.abs(res[0,:]), label=str(kth))
        plt.plot(np.arange(-nth/2,nth/2), np.abs(fmn_fft), label='fft, '+str(kth), ls = '--')
        #assert np.isclose(np.abs(res[0]), np.abs(fmn_fft[0,ind:(2*kth+1)-ind]), atol=1e-3).all()
    plt.legend()
    plt.xlabel('m')
    plt.ylabel(r'abs($C_n$)')
    plt.show()

<<<<<<< HEAD
=======

>>>>>>> f1edfce0
def test_get_B0_of_s_theta_boozer():
    stor = np.array([0.3, 0.6])
    nth = np.array([32])
    theta = np.linspace(0, 2*np.pi, nth[0])
    B0 = get_B0_of_s_theta_boozer(stor, nth)
    plt.figure()
    plt.plot(theta, B0[0](theta))
    plt.ylabel(r"$B_0$ [G]")
    plt.xlabel(r"$\vartheta$ [rad]")
    plt.title(f"stor = {stor[0]}, nth = {nth[0]}")
    plt.show()

<<<<<<< HEAD
=======

>>>>>>> f1edfce0
if __name__ == "__main__":
    pytest.main([__file__])<|MERGE_RESOLUTION|>--- conflicted
+++ resolved
@@ -6,10 +6,7 @@
     get_boozer_harmonics_divide_f_by_B0_1D_fft)
 import matplotlib.pyplot as plt
 
-<<<<<<< HEAD
-=======
-
->>>>>>> f1edfce0
+
 def test_get_boozer_transform():
     stor = np.array([0.9, 0.6])
     nth = np.array([32])
@@ -17,10 +14,7 @@
     print(dth_of_thb)
     print(G_of_thb)
 
-<<<<<<< HEAD
-=======
-
->>>>>>> f1edfce0
+
 def test_get_boozer_harmonics_1D():
     nth = np.array([16])
 
@@ -55,10 +49,7 @@
     plt.ylabel(r'abs($C_n$)')
     plt.show()
 
-<<<<<<< HEAD
-=======
-
->>>>>>> f1edfce0
+
 def test_get_boozer_harmonics_2D():
     nth = np.array([32])
 
@@ -166,10 +157,7 @@
     plt.ylabel(r'abs($C_n$)')
     plt.show()
 
-<<<<<<< HEAD
-=======
-
->>>>>>> f1edfce0
+
 def test_get_boozer_harmonics_divide_f_by_B0_2D():
     nth = np.array([64])
 
@@ -287,10 +275,7 @@
     plt.ylabel(r'abs($C_n$)')
     plt.show()
 
-<<<<<<< HEAD
-=======
-
->>>>>>> f1edfce0
+
 def test_get_B0_of_s_theta_boozer():
     stor = np.array([0.3, 0.6])
     nth = np.array([32])
@@ -303,9 +288,6 @@
     plt.title(f"stor = {stor[0]}, nth = {nth[0]}")
     plt.show()
 
-<<<<<<< HEAD
-=======
-
->>>>>>> f1edfce0
+
 if __name__ == "__main__":
     pytest.main([__file__])