# See https://github.com/Forsti5/Fortran-Unit-Test-Basic/blob/main/.github/workflows/main.yml

name: Build and test

on:
  push:
    branches:
      - main
  pull_request:

permissions:
  contents: read

concurrency:
  group: ${{ github.workflow }}-${{ github.ref }}
  cancel-in-progress: true

permissions:
  contents: read

concurrency:
  group: ${{ github.workflow }}-${{ github.ref }}
  cancel-in-progress: true

jobs:
  GNU:
    runs-on: self-hosted
    env:
      LIBNEO_TESTING: "1"

    name: Build and test
    steps:
      - name: Checkout
        uses: actions/checkout@v4

      - name: Build
        run: |
          make

      - name: Test
        run: |
          cd build && ctest --output-on-failure

      - name: Upload GEQDSK plots
        uses: actions/upload-artifact@v4
        with:
          name: geqdsk-plots
          path: build/test_artifacts/*.png
          if-no-files-found: ignore

      - name: Editable install of libneo
        run: |
          pip install --break-system-packages -e .

      - name: Run Python tests (pytest)
        env:
          PYTHONFAULTHANDLER: "1"
          LIBNEO_DEBUG_BOOZER: "1"
        run: |
          pytest test/python -q
          pytest python/tests -vv -s

      - name: Compare with ASCOT5 reference
        run: |
          python test/scripts/test_ascot5_compare.py --build-dir build --output-dir build/test/ascot5_compare

      - name: Upload test image artifacts
        if: always()
        uses: actions/upload-artifact@v4
        with:
          name: test-images
          path: |
            build/test/**/*.png
            build/test/**/*.jpg
            build/test/**/*.jpeg
            build/test_artifacts/**/*.png
            build/test_artifacts/**/*.jpg
            build/test_artifacts/**/*.jpeg
          if-no-files-found: warn

  dashboard:
    name: Build test dashboard
    needs: GNU
    if: ${{ needs.GNU.result == 'success' }}
    runs-on: self-hosted
    permissions:
      contents: read
      pages: write
      id-token: write
      pull-requests: read
    steps:
      - name: Checkout
        uses: actions/checkout@v4

      - name: Download testboard ARM64 binary
        run: |
          set -euo pipefail
          curl -LO https://github.com/lazy-fortran/testboard/releases/latest/download/testboard-aarch64
          chmod +x testboard-aarch64

      - name: Download image artifacts
        uses: actions/download-artifact@v4
        with:
          name: test-images
          path: image-artifacts

      - name: Remove ASCOT5 logo files
        run: |
          set -euo pipefail
          find image-artifacts -type f \( -name "logo.png" -o -name "icon.png" \) -delete
          echo "Removed ASCOT5 logo and icon files from artifacts"

      - name: Restore previously published site
        run: |
          set -euo pipefail
          rm -rf dashboard dashboard_existing
          mkdir -p dashboard
          BASE_URL="https://${{ github.repository_owner }}.github.io/${{ github.event.repository.name }}/test/"
          INDEX_URL="${BASE_URL}index.html"
          if curl --silent --head --fail "$INDEX_URL" >/dev/null 2>&1; then
            echo "Existing site found, restoring..."
            mkdir -p dashboard_existing
            if wget --quiet --recursive --no-parent --no-host-directories --cut-dirs=2 \
              --directory-prefix dashboard_existing "$BASE_URL" 2>&1; then
              if [ -n "$(ls -A dashboard_existing)" ]; then
                echo "Restoring $(find dashboard_existing -type f | wc -l) files"
                rsync -a dashboard_existing/ dashboard/
              fi
            else
              echo "wget failed, starting with empty dashboard"
            fi
            rm -rf dashboard_existing
          else
            echo "No existing site found, starting fresh"
          fi

      - name: Generate dashboard
        env:
          GH_TOKEN: ${{ github.token }}
          PAGES_BASE_URL: https://${{ github.repository_owner }}.github.io/${{ github.event.repository.name }}
        run: |
          set -euo pipefail
          ./testboard-aarch64 \
            --image-root image-artifacts \
            --output dashboard \
            --branch "${GITHUB_REF_NAME}" \
            --commit "${GITHUB_SHA}" \
            --run-id "${GITHUB_RUN_ID}" \
            --repo "${GITHUB_REPOSITORY}" \
            --project-name "libneo" \
            --github-pages-url "${PAGES_BASE_URL}"

      - name: Prune closed branches
        env:
          GH_TOKEN: ${{ github.token }}
        run: |
<<<<<<< HEAD
          pytest -q

      - name: Upload magfie PNG artifacts
        if: always()
        uses: actions/upload-artifact@v4
        with:
          name: magfie-pngs
          path: |
            build/test/magfie/**/*.png
          if-no-files-found: warn

  dashboard:
    name: Build magfie dashboard
    needs: GNU
    if: ${{ always() }}
    runs-on: ubuntu-22.04
    permissions:
      contents: read
      pages: write
      id-token: write
    env:
      BRANCH_NAME: ${{ github.ref_name }}
      COMMIT_SHA: ${{ github.sha }}
      RUN_ID: ${{ github.run_id }}
      REPOSITORY: ${{ github.repository }}
    steps:
      - name: Checkout
        uses: actions/checkout@v4

      - name: Download magfie PNG artifacts
        uses: actions/download-artifact@v4
        with:
          name: magfie-pngs
          path: png-artifacts
          if-no-files-found: ignore

      - name: Restore previously published site
        if: ${{ github.event_name == 'push' }}
        run: |
          set -euo pipefail
          rm -rf dashboard
          mkdir -p dashboard
          if curl --silent --head --fail https://itpplasma.github.io/libneo/index.html >/dev/null 2>&1; then
            rm -rf dashboard_existing
            mkdir -p dashboard_existing
            wget --quiet --recursive --no-parent --no-host-directories --cut-dirs=1 \
              --directory-prefix dashboard_existing https://itpplasma.github.io/libneo/
            rsync -a dashboard_existing/ dashboard/ || true
            rm -rf dashboard_existing
          fi

      - name: Generate dashboard
        run: |
          set -euo pipefail
          python3 tools/ci/render_magfie_dashboard.py \
            --png-root png-artifacts \
            --output dashboard \
            --branch "${{ github.ref_name }}" \
            --commit "${{ github.sha }}" \
            --run-id "${{ github.run_id }}" \
            --repo "${{ github.repository }}"
=======
          set -euo pipefail
          BRANCH_JSON="dashboard/test/branches.json"
          if [ ! -f "$BRANCH_JSON" ]; then
            echo "No branches metadata found; skipping pruning"
            exit 0
          fi

          tmp_json=$(mktemp)
          cp "$BRANCH_JSON" "$tmp_json"

          for branch in $(jq -r 'keys[]' "$tmp_json"); do
            pr_number=$(jq -r --arg b "$branch" '.[$b].pr_info.number // empty' "$tmp_json")
            keep=1

            if [ -n "$pr_number" ] && [ "$pr_number" != "null" ]; then
              pr_state=$(gh pr view "$pr_number" --json state --jq '.state' 2>/dev/null || echo "UNKNOWN")
              if [ "$pr_state" = "CLOSED" ] || [ "$pr_state" = "MERGED" ]; then
                keep=0
              fi
            else
              if ! git ls-remote --heads origin "$branch" >/dev/null 2>&1; then
                if [ "$branch" != "main" ]; then
                  keep=0
                fi
              fi
            fi

            if [ "$keep" -eq 0 ]; then
              echo "Pruning branch $branch from dashboard"
              jq --arg branch "$branch" 'del(.[$branch])' "$BRANCH_JSON" > "$BRANCH_JSON.tmp"
              mv "$BRANCH_JSON.tmp" "$BRANCH_JSON"
              rm -rf "dashboard/test/$branch"
            fi
          done

          rm -f "$tmp_json"
>>>>>>> 1707a82b

      - name: Configure Pages
        if: ${{ github.event_name == 'push' }}
        uses: actions/configure-pages@v5

      - name: Upload dashboard artifact
<<<<<<< HEAD
        if: ${{ github.event_name == 'push' }}
=======
>>>>>>> 1707a82b
        uses: actions/upload-pages-artifact@v3
        with:
          path: './dashboard'

  deploy:
    name: Deploy to GitHub Pages
<<<<<<< HEAD
    if: ${{ github.event_name == 'push' }}
    needs: dashboard
    runs-on: ubuntu-22.04
=======
    if: github.event_name == 'push' || github.event_name == 'pull_request'
    needs: dashboard
    runs-on: self-hosted
>>>>>>> 1707a82b
    permissions:
      contents: read
      pages: write
      id-token: write
    environment:
      name: github-pages
      url: ${{ steps.deployment.outputs.page_url }}
    steps:
      - name: Deploy
        id: deployment
        uses: actions/deploy-pages@v4<|MERGE_RESOLUTION|>--- conflicted
+++ resolved
@@ -7,13 +7,6 @@
     branches:
       - main
   pull_request:
-
-permissions:
-  contents: read
-
-concurrency:
-  group: ${{ github.workflow }}-${{ github.ref }}
-  cancel-in-progress: true
 
 permissions:
   contents: read
@@ -154,69 +147,6 @@
         env:
           GH_TOKEN: ${{ github.token }}
         run: |
-<<<<<<< HEAD
-          pytest -q
-
-      - name: Upload magfie PNG artifacts
-        if: always()
-        uses: actions/upload-artifact@v4
-        with:
-          name: magfie-pngs
-          path: |
-            build/test/magfie/**/*.png
-          if-no-files-found: warn
-
-  dashboard:
-    name: Build magfie dashboard
-    needs: GNU
-    if: ${{ always() }}
-    runs-on: ubuntu-22.04
-    permissions:
-      contents: read
-      pages: write
-      id-token: write
-    env:
-      BRANCH_NAME: ${{ github.ref_name }}
-      COMMIT_SHA: ${{ github.sha }}
-      RUN_ID: ${{ github.run_id }}
-      REPOSITORY: ${{ github.repository }}
-    steps:
-      - name: Checkout
-        uses: actions/checkout@v4
-
-      - name: Download magfie PNG artifacts
-        uses: actions/download-artifact@v4
-        with:
-          name: magfie-pngs
-          path: png-artifacts
-          if-no-files-found: ignore
-
-      - name: Restore previously published site
-        if: ${{ github.event_name == 'push' }}
-        run: |
-          set -euo pipefail
-          rm -rf dashboard
-          mkdir -p dashboard
-          if curl --silent --head --fail https://itpplasma.github.io/libneo/index.html >/dev/null 2>&1; then
-            rm -rf dashboard_existing
-            mkdir -p dashboard_existing
-            wget --quiet --recursive --no-parent --no-host-directories --cut-dirs=1 \
-              --directory-prefix dashboard_existing https://itpplasma.github.io/libneo/
-            rsync -a dashboard_existing/ dashboard/ || true
-            rm -rf dashboard_existing
-          fi
-
-      - name: Generate dashboard
-        run: |
-          set -euo pipefail
-          python3 tools/ci/render_magfie_dashboard.py \
-            --png-root png-artifacts \
-            --output dashboard \
-            --branch "${{ github.ref_name }}" \
-            --commit "${{ github.sha }}" \
-            --run-id "${{ github.run_id }}" \
-            --repo "${{ github.repository }}"
-=======
           set -euo pipefail
           BRANCH_JSON="dashboard/test/branches.json"
           if [ ! -f "$BRANCH_JSON" ]; then
@@ -253,32 +183,21 @@
           done
 
           rm -f "$tmp_json"
->>>>>>> 1707a82b
 
       - name: Configure Pages
         if: ${{ github.event_name == 'push' }}
         uses: actions/configure-pages@v5
 
       - name: Upload dashboard artifact
-<<<<<<< HEAD
-        if: ${{ github.event_name == 'push' }}
-=======
->>>>>>> 1707a82b
         uses: actions/upload-pages-artifact@v3
         with:
           path: './dashboard'
 
   deploy:
     name: Deploy to GitHub Pages
-<<<<<<< HEAD
-    if: ${{ github.event_name == 'push' }}
-    needs: dashboard
-    runs-on: ubuntu-22.04
-=======
     if: github.event_name == 'push' || github.event_name == 'pull_request'
     needs: dashboard
     runs-on: self-hosted
->>>>>>> 1707a82b
     permissions:
       contents: read
       pages: write
