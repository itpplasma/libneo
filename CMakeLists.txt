# This file is intended for configuration of libneo.
# List of source files are in CMakeSources.in.

# Basic cmake settings/requirements
cmake_minimum_required(VERSION 3.22)
if(APPLE AND NOT DEFINED HDF5_DIR)
  # locate brew
  find_program(BREW_EXECUTABLE brew HINTS /opt/homebrew/bin /usr/local/bin)
  if(BREW_EXECUTABLE)
    execute_process(
      COMMAND "${BREW_EXECUTABLE}" --prefix hdf5
      OUTPUT_VARIABLE _hdf5_prefix
      OUTPUT_STRIP_TRAILING_WHITESPACE
      RESULT_VARIABLE _hdf5_res
    )
    if(_hdf5_res EQUAL 0 AND EXISTS "${_hdf5_prefix}/lib/cmake/hdf5")
      set(HDF5_DIR "${_hdf5_prefix}/lib/cmake/hdf5" CACHE PATH "Path to HDF5Config.cmake")
      message(STATUS "HDF5_DIR set to ${HDF5_DIR}")
    endif()
  endif()
endif()

# Basic project settings.
project(libneo)

option(LIBNEO_ENABLE_TESTS "Build libneo tests" ON)

set(CMAKE_POSITION_INDEPENDENT_CODE ON)
set(CMAKE_MODULE_PATH ${CMAKE_MODULE_PATH} "${PROJECT_SOURCE_DIR}/cmake/Modules/")

# Define available build types
set_property(CACHE CMAKE_BUILD_TYPE PROPERTY STRINGS
    Debug Release Fast
)

# Set default build type to Release if not specified
if(NOT CMAKE_BUILD_TYPE AND NOT CMAKE_CONFIGURATION_TYPES)
    message(STATUS "Setting build type to 'Release' as none was specified.")
    set(CMAKE_BUILD_TYPE "Release" CACHE STRING
        "Choose the type of build." FORCE)
endif()

message(STATUS "CMake build type: ${CMAKE_BUILD_TYPE}")

# Enable interprocedural optimization (LTO) for Release builds
# DISABLED: LTO causes numerical instability in geqdsk_GS_prefactor calculation
# This is a confirmed gfortran LTO bug affecting finite difference calculations
# set(CMAKE_INTERPROCEDURAL_OPTIMIZATION_RELEASE TRUE)

include(Util)

set(CMAKE_Fortran_MODULE_DIRECTORY ${CMAKE_CURRENT_BINARY_DIR}/include)
set(CMAKE_LIBRARY_OUTPUT_DIRECTORY ${CMAKE_CURRENT_BINARY_DIR})
set(CMAKE_RUNTIME_OUTPUT_DIRECTORY ${CMAKE_CURRENT_BINARY_DIR})

# The version number.
set(libneo_VERSION_MAJOR 2025)
set(libneo_VERSION_MINOR 08)
set(libneo_VERSION_PATCH 20)

enable_language(C Fortran)
if(LIBNEO_ENABLE_TESTS)
    enable_testing()
endif()

option(ENABLE_OPENMP "Enable OpenMP compiler flags." ON)
option(LIBNEO_ENABLE_GOLDEN_TESTS
    "Enable fetching and running the ODEINT golden record regression test" ON)
<<<<<<< HEAD

include(FetchContent)

FetchContent_Declare(
  fortplot
  GIT_REPOSITORY https://github.com/lazy-fortran/fortplot.git
  GIT_TAG main
)
FetchContent_MakeAvailable(fortplot)
=======
>>>>>>> 1707a82b

if(ENABLE_OPENMP)
    find_package(OpenMP REQUIRED COMPONENTS Fortran)
endif()

find_program(BASH_PROGRAM bash)

find_package(MPI REQUIRED COMPONENTS C Fortran)
# Compiler-specific base flags and build profiles
if(${CMAKE_Fortran_COMPILER_ID} STREQUAL "GNU")
    # Base flags for all builds
    add_compile_options(-fPIC -g)
    add_compile_options($<$<COMPILE_LANGUAGE:Fortran>:-cpp>)
    add_compile_options($<$<COMPILE_LANGUAGE:Fortran>:-fno-realloc-lhs>)
    add_compile_options($<$<COMPILE_LANGUAGE:Fortran>:-fmax-errors=1>)
    add_compile_options($<$<COMPILE_LANGUAGE:Fortran>:-fbacktrace>)
    add_compile_options($<$<COMPILE_LANGUAGE:Fortran>:-ffree-line-length-132>)

    # Build type specific flags
    if(CMAKE_BUILD_TYPE MATCHES Debug)
        add_compile_options(-Og
                          -Wall -Wextra
                          -Wno-unused-function)
        add_compile_options($<$<COMPILE_LANGUAGE:C>:-Wno-error=cast-function-type>)
        add_compile_options($<$<COMPILE_LANGUAGE:Fortran>:-fcheck=all>)
        add_compile_options($<$<COMPILE_LANGUAGE:Fortran>:-Wno-external-argument-mismatch>)
        add_compile_options($<$<COMPILE_LANGUAGE:Fortran>:-ffpe-trap=invalid,zero,overflow>)
    elseif(CMAKE_BUILD_TYPE MATCHES "Release|Fast")
        # Common optimization flags for Release and Fast builds
        add_compile_options(-O3 -DNDEBUG
                          -ffast-math -ffp-contract=fast
                          -funroll-loops
                          -ftree-vectorize)

        # Architecture-specific flags
        if(CMAKE_BUILD_TYPE MATCHES Fast OR CMAKE_HOST_SYSTEM_PROCESSOR MATCHES "aarch64|arm64|ARM64")
            # Fast mode or ARM: use native architecture (no portable baseline for ARM)
            add_compile_options(-march=native)
        else()
            # Release on x86-64: use v2 baseline for broad compatibility
            add_compile_options(-march=x86-64-v2 -mtune=generic)
        endif()
    endif()

    # Coverage disabled/removed from build system

    # https://github.com/numpy/numpy/issues/25777
    set(CMAKE_C_FLAGS "${CMAKE_C_FLAGS} -Wno-error=incompatible-pointer-types")

    # Make trampolines a hard error - they would create executable stack
    add_compile_options($<$<COMPILE_LANGUAGE:Fortran>:-Wtrampolines>)
    add_compile_options($<$<COMPILE_LANGUAGE:Fortran>:-Werror=trampolines>)
    # Apple's linker doesn't support -z,noexecstack (uses different security model)
    if(NOT APPLE)
        add_link_options(-Wl,-z,noexecstack)
    endif()

elseif(${CMAKE_Fortran_COMPILER_ID} STREQUAL "Intel")
    # Base flags for all builds
    add_compile_options(-cpp)

    # Build type specific flags
    if(CMAKE_BUILD_TYPE MATCHES Debug)
        add_compile_options(-g -O0 -check all -traceback -warn all)
    elseif(CMAKE_BUILD_TYPE MATCHES "Release|Fast")
        # Common optimization flags for Release and Fast builds
        add_compile_options(-O3 -fp-model fast=2 -no-prec-div -g -traceback)

        # Architecture-specific flags
        if(CMAKE_BUILD_TYPE MATCHES Fast)
            add_compile_options(-xHost)  # Intel's equivalent of -march=native
        else()
            add_compile_options(-xCORE-AVX2)  # Intel's equivalent of x86-64-v2
        endif()
    endif()
endif()

include_directories(${MPI_Fortran_INCLUDE_PATH})
message(STATUS "The MPI_Fortran_INCLUDE_PATH is ${MPI_Fortran_INCLUDE_PATH}")

find_program(NF_CONFIG "nf-config")

if(NF_CONFIG)
    execute_process(COMMAND nf-config --includedir
        OUTPUT_VARIABLE NETCDFINCLUDE_DIR)
    execute_process(COMMAND nc-config --libdir
        OUTPUT_VARIABLE NETCDFLIB_DIR)
    execute_process(COMMAND nf-config --flibs
        OUTPUT_VARIABLE NETCDF_FLIBS)
else()
    message(SEND_ERROR "nf-config not found. Please install libnetcdff-dev")
endif()

string(STRIP ${NETCDFINCLUDE_DIR} NETCDFINCLUDE_DIR)
string(STRIP ${NETCDFLIB_DIR} NETCDFLIB_DIR)
string(STRIP ${NETCDF_FLIBS} NETCDF_FLIBS)

message(STATUS "NetCDF include path: " ${NETCDFINCLUDE_DIR})
message(STATUS "NetCDF lib path: " ${NETCDFLIB_DIR})
message(STATUS "NetCDF Fortran libs: " ${NETCDF_FLIBS})
string(REPLACE " " ";" NETCDF_FLIBS "${NETCDF_FLIBS}")

include_directories(${NETCDFINCLUDE_DIR})
link_directories(${NETCDFLIB_DIR})
add_link_options(${NETCDF_FLIBS})

# Libraries that libneo depends on
add_subdirectory(src/contrib)
add_subdirectory(extra/MyMPILib)
add_subdirectory(src/hdf5_tools)
add_subdirectory(src/polylag)
add_subdirectory(src/interpolate)
add_subdirectory(src/field)
add_subdirectory(src/collisions)
add_subdirectory(src/transport)

find_package(BLAS REQUIRED)
find_package(LAPACK REQUIRED)

# Python toolchain discovery (shared by bindings and tests)
find_package(Python COMPONENTS Interpreter Development.Module NumPy REQUIRED)

if(NOT Python_FOUND)
    message(FATAL_ERROR "Python with NumPy development headers is required.")
endif()

message(STATUS "Python: ${Python_EXECUTABLE}")
message(STATUS "Python version: ${Python_VERSION}")
message(STATUS "Python include dirs: ${Python_INCLUDE_DIRS}")
message(STATUS "Python libraries: ${Python_LIBRARIES}")

execute_process(
    COMMAND "${Python_EXECUTABLE}"
    -c "import os; import numpy.f2py; print(os.path.dirname(numpy.f2py.__file__))"
    OUTPUT_VARIABLE F2PY_DIR
    OUTPUT_STRIP_TRAILING_WHITESPACE
)
set(F2PY_INCLUDE_DIR "${F2PY_DIR}/src" CACHE PATH "f2py include directory")

include_directories(
    BEFORE
    ${Python_INCLUDE_DIRS}
    ${Python_NumPy_INCLUDE_DIRS}
    ${F2PY_INCLUDE_DIR}
)

if(NOT TARGET fortranobject)
    add_library(fortranobject OBJECT "${F2PY_INCLUDE_DIR}/fortranobject.c")
    target_link_libraries(fortranobject PUBLIC Python::NumPy)
    target_include_directories(fortranobject PUBLIC "${F2PY_INCLUDE_DIR}")
endif()

# Sources for libneo core
include(CMakeSources.in)

# Libraries that depend on libneo
add_subdirectory(src/species)
add_subdirectory(src/magfie)

if(ENABLE_OPENMP)
    target_link_libraries(neo PUBLIC OpenMP::OpenMP_Fortran)
    target_link_libraries(magfie PUBLIC OpenMP::OpenMP_Fortran)
endif()

add_subdirectory(src/efit_to_boozer)
add_executable(efit_to_boozer.x
    app/efit_to_boozer.f90
)
target_link_libraries(efit_to_boozer.x efit_to_boozer)
add_executable(hamada_to_boozer.x
    src/efit_to_boozer/field_line_integration_for_converter.f90
    src/efit_to_boozer/rhs_converter.f90
    app/hamada_to_boozer.f90
)
target_link_libraries(hamada_to_boozer.x efit_to_boozer)


if(LIBNEO_ENABLE_TESTS)
    add_subdirectory(test)
endif()


# MacOS RPATH specifics
# see https://gitlab.kitware.com/cmake/community/-/wikis/doc/cmake/RPATH-handling

# use, i.e. don't skip the full RPATH for the build tree
set(CMAKE_SKIP_BUILD_RPATH FALSE)

# when building, don't use the install RPATH already
# (but later on when installing)
set(CMAKE_BUILD_WITH_INSTALL_RPATH FALSE)

set(CMAKE_INSTALL_RPATH "$ORIGIN/lib")

# add the automatically determined parts of the RPATH
# which point to directories outside the build tree to the install RPATH
set(CMAKE_INSTALL_RPATH_USE_LINK_PATH TRUE)

# the RPATH to be used when installing, but only if it's not a system directory
list(FIND CMAKE_PLATFORM_IMPLICIT_LINK_DIRECTORIES "$ORIGIN/lib" isSystemDir)
if("${isSystemDir}" STREQUAL "-1")
    set(CMAKE_INSTALL_RPATH "$ORIGIN/lib")
endif("${isSystemDir}" STREQUAL "-1")

# Python bindings

message(STATUS "Python f2py include dir: ${F2PY_INCLUDE_DIR}")
message(STATUS "Python numpy include dir: ${Python_NumPy_INCLUDE_DIRS}")
message(STATUS "Python binary output dir: ${CMAKE_CURRENT_BINARY_DIR}")

add_custom_command(
    OUTPUT _magfiemodule.c _magfie-f2pywrappers.f _magfie-f2pywrappers2.f90
    DEPENDS
        src/f2py_interfaces/f2py_magfie.f90
        src/f2py_interfaces/f2py_vmec_wrappers.f90
        src/f2py_interfaces/f2py_vmec_support.f90
        src/f2py_interfaces/f2py_biotsavart.f90
        src/f2py_interfaces/f2py_field_divb0.f90
    VERBATIM
    COMMAND "${Python_EXECUTABLE}" -m numpy.f2py
        --f2cmap ${CMAKE_CURRENT_SOURCE_DIR}/.f2py_f2cmap
        "${CMAKE_CURRENT_SOURCE_DIR}/src/f2py_interfaces/f2py_magfie.f90"
        "${CMAKE_CURRENT_SOURCE_DIR}/src/f2py_interfaces/f2py_vmec_wrappers.f90"
        "${CMAKE_CURRENT_SOURCE_DIR}/src/f2py_interfaces/f2py_vmec_support.f90"
        "${CMAKE_CURRENT_SOURCE_DIR}/src/f2py_interfaces/f2py_biotsavart.f90"
        "${CMAKE_CURRENT_SOURCE_DIR}/src/f2py_interfaces/f2py_field_divb0.f90"
        "${CMAKE_CURRENT_SOURCE_DIR}/src/magfie/magfie_vmec.f90"
        -m _magfie --lower
)

Python_add_library(_magfie WITH_SOABI
    "${CMAKE_CURRENT_BINARY_DIR}/_magfiemodule.c"
    "${CMAKE_CURRENT_BINARY_DIR}/_magfie-f2pywrappers.f"
    "${CMAKE_CURRENT_BINARY_DIR}/_magfie-f2pywrappers2.f90"
    "${CMAKE_CURRENT_SOURCE_DIR}/src/f2py_interfaces/f2py_magfie.f90"
    "${CMAKE_CURRENT_SOURCE_DIR}/src/f2py_interfaces/f2py_vmec_wrappers.f90"
    "${CMAKE_CURRENT_SOURCE_DIR}/src/f2py_interfaces/f2py_vmec_support.f90"
    "${CMAKE_CURRENT_SOURCE_DIR}/src/f2py_interfaces/f2py_biotsavart.f90"
    "${CMAKE_CURRENT_SOURCE_DIR}/src/f2py_interfaces/f2py_field_divb0.f90"
    "${CMAKE_CURRENT_SOURCE_DIR}/src/magfie/magfie_vmec.f90"
)

target_link_libraries(_magfie PUBLIC fortranobject magfie neo interpolate neo_field)
add_dependencies(_magfie neo)
install(TARGETS _magfie DESTINATION .)<|MERGE_RESOLUTION|>--- conflicted
+++ resolved
@@ -66,18 +66,6 @@
 option(ENABLE_OPENMP "Enable OpenMP compiler flags." ON)
 option(LIBNEO_ENABLE_GOLDEN_TESTS
     "Enable fetching and running the ODEINT golden record regression test" ON)
-<<<<<<< HEAD
-
-include(FetchContent)
-
-FetchContent_Declare(
-  fortplot
-  GIT_REPOSITORY https://github.com/lazy-fortran/fortplot.git
-  GIT_TAG main
-)
-FetchContent_MakeAvailable(fortplot)
-=======
->>>>>>> 1707a82b
 
 if(ENABLE_OPENMP)
     find_package(OpenMP REQUIRED COMPONENTS Fortran)
